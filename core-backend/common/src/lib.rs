// This file is part of Gear.

// Copyright (C) 2021 Gear Technologies Inc.
// SPDX-License-Identifier: GPL-3.0-or-later WITH Classpath-exception-2.0

// This program is free software: you can redistribute it and/or modify
// it under the terms of the GNU General Public License as published by
// the Free Software Foundation, either version 3 of the License, or
// (at your option) any later version.

// This program is distributed in the hope that it will be useful,
// but WITHOUT ANY WARRANTY; without even the implied warranty of
// MERCHANTABILITY or FITNESS FOR A PARTICULAR PURPOSE. See the
// GNU General Public License for more details.

// You should have received a copy of the GNU General Public License
// along with this program. If not, see <https://www.gnu.org/licenses/>.

//! Crate provides support for wasm runtime.

#![no_std]

extern crate alloc;

pub mod funcs;

use alloc::{
    borrow::Cow,
    boxed::Box,
    collections::{BTreeMap, BTreeSet},
    vec::Vec,
};
use gear_core::{
    env::Ext,
    gas::GasAmount,
    memory::{Memory, PageBuf, PageNumber},
<<<<<<< HEAD
    message::{MessageId, OutgoingMessage, ProgramInitMessage, ReplyMessage},
    program::{CodeHash, ProgramId},
=======
    message::{MessageId, OutgoingMessage, PayloadStore, ReplyMessage},
    program::ProgramId,
>>>>>>> e562ef66
};

pub const EXIT_TRAP_STR: &str = "exit";
pub const LEAVE_TRAP_STR: &str = "leave";
pub const WAIT_TRAP_STR: &str = "wait";

pub enum TerminationReason<'a> {
    Exit(ProgramId),
    Leave,
    Success,
    Trap {
        explanation: Option<&'static str>,
        description: Option<Cow<'a, str>>,
    },
    Wait,
}

pub struct ExtInfo {
    pub gas_amount: GasAmount,
    pub pages: BTreeSet<PageNumber>,
    pub accessed_pages: BTreeMap<PageNumber, Vec<u8>>,
    pub outgoing: Vec<OutgoingMessage>,
    pub program_init: Vec<ProgramInitMessage>,
    pub reply: Option<ReplyMessage>,
    pub awakening: Vec<MessageId>,
    pub nonce: u64,
<<<<<<< HEAD
    pub program_candidates_data: BTreeMap<CodeHash, Vec<(ProgramId, MessageId)>>,
=======
    pub payload_store: Option<PayloadStore>,
>>>>>>> e562ef66

    pub trap_explanation: Option<&'static str>,

    pub exit_argument: Option<ProgramId>,
}

pub struct BackendReport<'a> {
    pub termination: TerminationReason<'a>,
    pub info: ExtInfo,
}

pub struct BackendError<'a> {
    pub gas_amount: GasAmount,
    pub reason: &'static str,
    pub description: Option<Cow<'a, str>>,
}

pub trait Environment<E: Ext + Into<ExtInfo> + 'static>: Default + Sized {
    /// Setup external environment, provide `ext`, set the beginning of the memory region
    /// to the `static_area` content after creatig instance.
    fn setup(
        &mut self,
        ext: E,
        binary: &[u8],
        memory_pages: &BTreeMap<PageNumber, Option<Box<PageBuf>>>,
        memory: &dyn Memory,
    ) -> Result<(), BackendError<'static>>;

    /// Run setuped instance starting at `entry_point` - wasm export function name.
    /// NOTE: external environment must be set up.
    fn execute(&mut self, entry_point: &str) -> Result<BackendReport, BackendError>;

    /// Create internal representation of wasm memory with size `total_pages`
    fn create_memory(&self, total_pages: u32) -> Result<Box<dyn Memory>, &'static str>;
}<|MERGE_RESOLUTION|>--- conflicted
+++ resolved
@@ -34,13 +34,8 @@
     env::Ext,
     gas::GasAmount,
     memory::{Memory, PageBuf, PageNumber},
-<<<<<<< HEAD
-    message::{MessageId, OutgoingMessage, ProgramInitMessage, ReplyMessage},
+    message::{MessageId, OutgoingMessage, PayloadStore, ProgramInitMessage, ReplyMessage},
     program::{CodeHash, ProgramId},
-=======
-    message::{MessageId, OutgoingMessage, PayloadStore, ReplyMessage},
-    program::ProgramId,
->>>>>>> e562ef66
 };
 
 pub const EXIT_TRAP_STR: &str = "exit";
@@ -67,11 +62,8 @@
     pub reply: Option<ReplyMessage>,
     pub awakening: Vec<MessageId>,
     pub nonce: u64,
-<<<<<<< HEAD
     pub program_candidates_data: BTreeMap<CodeHash, Vec<(ProgramId, MessageId)>>,
-=======
     pub payload_store: Option<PayloadStore>,
->>>>>>> e562ef66
 
     pub trap_explanation: Option<&'static str>,
 
