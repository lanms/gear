--- conflicted
+++ resolved
@@ -24,12 +24,7 @@
 use codec::{Decode, Encode};
 use common::{
     value_tree::{ConsumeResult, ValueView},
-<<<<<<< HEAD
-    GasToFeeConverter, Origin, GAS_VALUE_PREFIX, STORAGE_PROGRAM_CANDIDATE_PREFIX,
-    STORAGE_PROGRAM_PREFIX,
-=======
-    GasToFeeConverter, Origin, Program, GAS_VALUE_PREFIX, STORAGE_PROGRAM_PREFIX,
->>>>>>> 9cc70eb1
+    GasToFeeConverter, Origin, Program, GAS_VALUE_PREFIX, STORAGE_PROGRAM_CANDIDATE_PREFIX, STORAGE_PROGRAM_PREFIX,
 };
 use core_processor::common::{
     CollectState, DispatchOutcome as CoreDispatchOutcome, JournalHandler, State,
@@ -40,26 +35,17 @@
 };
 use gear_core::{
     memory::PageNumber,
-<<<<<<< HEAD
-    message::{ExitCode, Message, MessageId},
-    program::{CodeHash, Program, ProgramId},
+    message::{Dispatch, ExitCode, MessageId},
+    program::{CodeHash, Program as NativeProgram, ProgramId},
 };
 use primitive_types::H256;
 use sp_runtime::traits::{UniqueSaturatedInto, Zero};
 use sp_std::{
-    collections::{btree_map::BTreeMap, btree_set::BTreeSet, vec_deque::VecDeque},
+    collections::{btree_map::BTreeMap, btree_set::BTreeSet},
     iter::FromIterator,
     marker::PhantomData,
     prelude::*,
 };
-=======
-    message::{Dispatch, ExitCode, MessageId},
-    program::{Program as NativeProgram, ProgramId},
-};
-use primitive_types::H256;
-use sp_runtime::traits::{UniqueSaturatedInto, Zero};
-use sp_std::{collections::btree_map::BTreeMap, marker::PhantomData, prelude::*};
->>>>>>> 9cc70eb1
 
 pub struct ExtManager<T: Config, GH: GasHandler = ValueTreeGasHandler> {
     _phantom: PhantomData<T>,
@@ -170,7 +156,6 @@
         })
         .collect();
 
-<<<<<<< HEAD
         // todo [sab] to be removed
         let program_candidates = PrefixIterator::<ProgramId>::new(
             STORAGE_PROGRAM_CANDIDATE_PREFIX.to_vec(),
@@ -185,10 +170,7 @@
         })
         .collect();
 
-        let message_queue: VecDeque<_> = common::message_iter().map(Into::into).collect();
-=======
         let dispatch_queue = common::dispatch_iter().map(Into::into).collect();
->>>>>>> 9cc70eb1
 
         State {
             dispatch_queue,
@@ -339,16 +321,6 @@
                     .into_iter()
                     .for_each(|m_id| {
                         if let Some((m, _)) = common::remove_waiting_message(program_id, m_id) {
-<<<<<<< HEAD
-                            common::queue_message(m);
-                        }
-                    });
-                ProgramsLimbo::<T>::insert(program_id, origin);
-                log::info!(
-                    target: "runtime::gear",
-                    "👻 Program {} will stay in limbo until explicitly removed",
-                    program_id
-=======
                             common::queue_dispatch(m);
                         }
                     });
@@ -356,7 +328,6 @@
                 assert!(
                     common::set_program_terminated_status(program_id).is_ok(),
                     "only active program can cause init failure"
->>>>>>> 9cc70eb1
                 );
 
                 Event::InitFailure(
@@ -432,60 +403,40 @@
         }
     }
 
-<<<<<<< HEAD
     //todo [sab] проверки для защиты в рамках/разных одного блока
-    fn send_message(&mut self, message_id: MessageId, message: Message) {
+    fn send_dispatch(&mut self, message_id: MessageId, dispatch: Dispatch) {
         let has_skipping_dest = self
             .skip_messages
             .contains(&SkipMessageKind::WithDestination(message.dest()));
         let has_skipping_id = self
             .skip_messages
             .contains(&SkipMessageKind::WithId(message.id()));
-
-=======
-    fn send_dispatch(&mut self, message_id: MessageId, dispatch: Dispatch) {
->>>>>>> 9cc70eb1
         let message_id = message_id.into_origin();
         let mut dispatch: common::Dispatch = dispatch.into();
 
-<<<<<<< HEAD
-        if has_skipping_dest || has_skipping_id {
+        // TODO reserve call must be infallible in https://github.com/gear-tech/gear/issues/644
+        if has_skipping_dest || has_skipping_id || 
+            dispatch.message.value != 0
+                && T::Currency::reserve(
+                    &<T::AccountId as Origin>::from_origin(dispatch.message.source),
+                    dispatch.message.value.unique_saturated_into(),
+                )
+                .is_err() 
+        {
             log::debug!(
                 "skipping dest - {}, skipping id - {}",
                 has_skipping_dest,
                 has_skipping_id,
             );
             log::debug!(
-                "Message {:?} sent from {:?} will not be queued",
-                message,
-                message_id
-=======
-        // TODO reserve call must be infallible in https://github.com/gear-tech/gear/issues/644
-        if dispatch.message.value != 0
-            && T::Currency::reserve(
-                &<T::AccountId as Origin>::from_origin(dispatch.message.source),
-                dispatch.message.value.unique_saturated_into(),
-            )
-            .is_err()
-        {
-            log::debug!(
-                "Message (from: {:?}) {:?} will be skipped",
+                "Message (from: {:?}) {:?} will not be executed",
                 message_id,
                 dispatch.message
->>>>>>> 9cc70eb1
-            );
-            return;
-        }
-
-<<<<<<< HEAD
+            );
+            return; // todo [sab] no returns
+        }
+
         log::debug!("Sending message {:?} from {:?}", message, message_id);
-=======
-        log::debug!(
-            "Sending message {:?} from {:?}",
-            dispatch.message,
-            message_id
-        );
->>>>>>> 9cc70eb1
 
         if common::program_exists(dispatch.message.dest) {
             self.gas_handler
@@ -573,52 +524,6 @@
         };
     }
 
-<<<<<<< HEAD
-    // todo [sab] double bind possible? yes - when program was deleted, therefore delete values after initializing code
-    fn store_new_programs(
-        &mut self,
-        program_candidates_data: BTreeMap<CodeHash, Vec<(ProgramId, MessageId)>>,
-    ) {
-        for (code_hash, program_candidates_data) in program_candidates_data {
-            let code_hash = code_hash.inner().into();
-
-            let mut msgs_to_be_skipped = if let Some(code) = common::get_code(code_hash) {
-                let mut ret = BTreeSet::new();
-
-                'inner: for (candidate_id, init_message_id) in program_candidates_data {
-                    if common::program_exists(candidate_id.into_origin()) {
-                        ret.insert(SkipMessageKind::WithId(init_message_id));
-                        continue 'inner;
-                    }
-                    // invalid wasm (when `Program` can't be instantiated) is not saved to storage
-                    let program =
-                        Program::new(candidate_id, code.clone()).expect("guaranteed to be valid");
-                    self.set_program(program, init_message_id.into_origin());
-
-                    log::debug!("Submit program with id {:?} from program", candidate_id);
-                }
-
-                ret
-            } else {
-                BTreeSet::from_iter(
-                    program_candidates_data
-                        .iter()
-                        .copied()
-                        .map(|(program_id, _)| {
-                            log::debug!(
-                                "Can't initialize program with id {:?}: code with provided code hash {:?} doesn't exist.",
-                                program_id.into_origin(),
-                                code_hash,
-                            );
-                            SkipMessageKind::WithDestination(program_id)
-                        }),
-                )
-            };
-
-            if !msgs_to_be_skipped.is_empty() {
-                self.skip_messages.append(&mut msgs_to_be_skipped);
-            }
-=======
     // TODO reserve call must be infallible in https://github.com/gear-tech/gear/issues/644 sending less then 500 should revert execution (rollback state)
     fn send_value(&mut self, from: ProgramId, to: Option<ProgramId>, value: u128) {
         let from = from.into_origin();
@@ -653,7 +558,53 @@
             log::debug!("Value unreserve of amount {:?} from {:?}", value, from,);
             let from = <T::AccountId as Origin>::from_origin(from);
             T::Currency::unreserve(&from, value.unique_saturated_into());
->>>>>>> 9cc70eb1
+        }
+    }
+
+    // todo [sab] double bind possible? yes - when program was deleted, therefore delete values after initializing code
+    fn store_new_programs(
+        &mut self,
+        program_candidates_data: BTreeMap<CodeHash, Vec<(ProgramId, MessageId)>>,
+    ) {
+        for (code_hash, program_candidates_data) in program_candidates_data {
+            let code_hash = code_hash.inner().into();
+
+            let mut msgs_to_be_skipped = if let Some(code) = common::get_code(code_hash) {
+                let mut ret = BTreeSet::new();
+
+                'inner: for (candidate_id, init_message_id) in program_candidates_data {
+                    if common::program_exists(candidate_id.into_origin()) {
+                        ret.insert(SkipMessageKind::WithId(init_message_id));
+                        continue 'inner;
+                    }
+                    // invalid wasm (when `Program` can't be instantiated) is not saved to storage
+                    let program =
+                        Program::new(candidate_id, code.clone()).expect("guaranteed to be valid");
+                    self.set_program(program, init_message_id.into_origin());
+
+                    log::debug!("Submit program with id {:?} from program", candidate_id);
+                }
+
+                ret
+            } else {
+                BTreeSet::from_iter(
+                    program_candidates_data
+                        .iter()
+                        .copied()
+                        .map(|(program_id, _)| {
+                            log::debug!(
+                                "Can't initialize program with id {:?}: code with provided code hash {:?} doesn't exist.",
+                                program_id.into_origin(),
+                                code_hash,
+                            );
+                            SkipMessageKind::WithDestination(program_id)
+                        }),
+                )
+            };
+
+            if !msgs_to_be_skipped.is_empty() {
+                self.skip_messages.append(&mut msgs_to_be_skipped);
+            }
         }
     }
 }