--- conflicted
+++ resolved
@@ -1194,24 +1194,6 @@
                                 matches!(prog.state, ProgramState::Initialized),
                             );
 
-<<<<<<< HEAD
-=======
-                            let pages_data = if lazy_pages_enabled {
-                                Default::default()
-                            } else {
-                                match common::get_program_data_for_pages(
-                                    dispatch.destination().into_origin(),
-                                    prog.pages_with_data.iter(),
-                                ) {
-                                    Ok(data) => data,
-                                    Err(err) => {
-                                        log::error!("Cannot get data for program pages: {}", err);
-                                        continue;
-                                    }
-                                }
-                            };
-
->>>>>>> 094f8fcd
                             Some(ExecutableActorData {
                                 program,
                                 pages_with_data: prog.pages_with_data,
@@ -1267,10 +1249,7 @@
                                     ) {
                                         Ok(data) => data,
                                         Err(err) => {
-                                            log::error!(
-                                                "Page data in storage is in invalid state: {}",
-                                                err
-                                            );
+                                            log::error!("Cannot get data for program pages: {err}");
                                             continue;
                                         }
                                     }
