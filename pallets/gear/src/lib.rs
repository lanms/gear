// This file is part of Gear.

// Copyright (C) 2021-2022 Gear Technologies Inc.
// SPDX-License-Identifier: GPL-3.0-or-later WITH Classpath-exception-2.0

// This program is free software: you can redistribute it and/or modify
// it under the terms of the GNU General Public License as published by
// the Free Software Foundation, either version 3 of the License, or
// (at your option) any later version.

// This program is distributed in the hope that it will be useful,
// but WITHOUT ANY WARRANTY; without even the implied warranty of
// MERCHANTABILITY or FITNESS FOR A PARTICULAR PURPOSE. See the
// GNU General Public License for more details.

// You should have received a copy of the GNU General Public License
// along with this program. If not, see <https://www.gnu.org/licenses/>.

#![cfg_attr(not(feature = "std"), no_std)]
#![cfg_attr(feature = "runtime-benchmarks", recursion_limit = "512")]

extern crate alloc;

use alloc::string::ToString;

#[cfg(feature = "runtime-benchmarks")]
mod benchmarking;
mod ext;
mod schedule;

pub mod manager;
pub mod migration;
pub mod weights;

#[cfg(test)]
mod mock;

#[cfg(test)]
mod tests;

pub use crate::{
    manager::{ExtManager, HandleKind},
    pallet::*,
    schedule::{HostFnWeights, InstructionWeights, Limits, Schedule},
};
pub use weights::WeightInfo;

use common::{self, storage::*, CodeStorage};
use frame_support::{
    traits::{Currency, StorageVersion},
    weights::Weight,
};
use gear_backend_sandbox::SandboxEnvironment;
use gear_core::{
    code::{Code, CodeAndId, InstrumentedCode, InstrumentedCodeAndId},
    ids::{CodeId, MessageId, ProgramId},
    message::*,
    program::Program as NativeProgram,
};
use pallet_gas::Pallet as GasPallet;
use pallet_gear_messenger::Pallet as MessengerPallet;
use primitive_types::H256;
use scale_info::TypeInfo;
use sp_runtime::traits::UniqueSaturatedInto;
use sp_std::{convert::TryInto, fmt::Debug, prelude::*};

pub type Authorship<T> = pallet_authorship::Pallet<T>;

type BalanceOf<T> =
    <<T as Config>::Currency as Currency<<T as frame_system::Config>::AccountId>>::Balance;

use pallet_gear_program::Pallet as GearProgramPallet;

/// The current storage version.
const GEAR_STORAGE_VERSION: StorageVersion = StorageVersion::new(1);

pub trait DebugInfo {
    fn is_remap_id_enabled() -> bool;
    fn remap_id();
    fn do_snapshot();
    fn is_enabled() -> bool;
}

impl DebugInfo for () {
    fn is_remap_id_enabled() -> bool {
        false
    }
    fn remap_id() {}
    fn do_snapshot() {}
    fn is_enabled() -> bool {
        false
    }
}

#[frame_support::pallet]
pub mod pallet {
    use super::*;

    use crate::{
        ext::Ext,
        manager::{ExtManager, HandleKind},
    };
    use alloc::format;
    use common::{
        self, lazy_pages, CodeMetadata, GasPrice, Origin, Program, ProgramState, ValueTree,
    };
    use core_processor::{
        common::{DispatchOutcome as CoreDispatchOutcome, ExecutableActor, JournalNote},
<<<<<<< HEAD
        configs::BlockInfo,
=======
        configs::{AllocationsConfig, BlockInfo},
        Ext,
>>>>>>> 05513c43
    };
    use frame_support::{
        dispatch::{DispatchError, DispatchResultWithPostInfo},
        pallet_prelude::*,
        traits::{BalanceStatus, Currency, Get, LockableCurrency, ReservableCurrency},
    };
    use frame_system::pallet_prelude::*;

    #[pallet::config]
    pub trait Config:
        frame_system::Config
        + pallet_authorship::Config
        + pallet_timestamp::Config
        + pallet_gear_program::Config<Currency = <Self as Config>::Currency>
        + pallet_gas::Config
        + pallet_gear_messenger::Config
    {
        /// Because this pallet emits events, it depends on the runtime's definition of an event.
        type Event: From<Event<Self>> + IsType<<Self as frame_system::Config>::Event>;

        /// Gas and value transfer currency
        type Currency: LockableCurrency<Self::AccountId> + ReservableCurrency<Self::AccountId>;

        /// Gas to Currency converter
        type GasPrice: GasPrice<Balance = BalanceOf<Self>>;

        /// Implementation of a ledger to account for gas creation and consumption
        type GasHandler: ValueTree<
            ExternalOrigin = H256,
            Key = H256,
            Balance = u64,
            Error = DispatchError,
        >;

        /// Weight information for extrinsics in this pallet.
        type WeightInfo: WeightInfo;

        /// Cost schedule and limits.
        #[pallet::constant]
        type Schedule: Get<Schedule<Self>>;

        /// The maximum amount of messages that can be produced in single run.
        #[pallet::constant]
        type OutgoingLimit: Get<u32>;

        /// The cost for a message to spend one block in the wait list
        #[pallet::constant]
        type WaitListFeePerBlock: Get<u64>;

        type DebugInfo: DebugInfo;

        type CodeStorage: CodeStorage;
    }

    #[pallet::pallet]
    #[pallet::storage_version(GEAR_STORAGE_VERSION)]
    #[pallet::without_storage_info]
    #[pallet::generate_store(pub(super) trait Store)]
    pub struct Pallet<T>(PhantomData<T>);

    #[pallet::event]
    #[pallet::generate_deposit(pub(super) fn deposit_event)]
    pub enum Event<T: Config> {
        /// Log event from the specific program.
        Log(StoredMessage),
        /// Program created and an init message enqueued.
        InitMessageEnqueued(MessageInfo),
        /// Program initialization error.
        InitFailure(MessageInfo, Reason),
        /// Program initialized.
        InitSuccess(MessageInfo),
        /// Dispatch message with a specific ID enqueued for processing.
        DispatchMessageEnqueued(MessageInfo),
        /// Dispatched message has resulted in an outcome
        MessageDispatched(DispatchOutcome),
        /// Some number of messages processed.
        // TODO: will be replaced by more comprehensive stats
        MessagesDequeued(u32),
        /// Value and gas has been claimed from a message in mailbox by the addressee
        ClaimedValueFromMailbox(H256),
        /// A message has been added to the wait list
        AddedToWaitList(StoredDispatch),
        /// A message has been removed from the wait list
        RemovedFromWaitList(H256),
        /// Program code with a calculated code hash is saved to the storage
        CodeSaved(H256),
        /// Pallet associated storage has been wiped.
        DatabaseWiped,
        /// Message was not executed
        MessageNotExecuted(H256),
    }

    // Gear pallet error.
    #[pallet::error]
    pub enum Error<T> {
        /// Not enough balance to reserve.
        ///
        /// Usually occurs when gas_limit specified is such that origin account can't afford the message.
        NotEnoughBalanceForReserve,
        /// Gas limit too high.
        ///
        /// Occurs when an extrinsic's declared `gas_limit` is greater than a block's maximum gas limit.
        GasLimitTooHigh,
        /// Program already exists.
        ///
        /// Occurs if a program with some specific program id already exists in program storage.
        ProgramAlreadyExists,
        /// No message in the mailbox.
        ///
        /// The user tried to reply on message that was not found in his personal mailbox.
        NoMessageInMailbox,
        /// Program is terminated
        ///
        /// Program init ended up with failure, so such message destination is unavailable anymore
        ProgramIsTerminated,
        /// Message gas tree is not found.
        ///
        /// When message claimed from mailbox has a corrupted or non-extant gas tree associated.
        NoMessageTree,
        /// Code already exists
        ///
        /// Occurs when trying to save to storage a program code, that has been saved there.
        CodeAlreadyExists,
        /// The code supplied to `submit_code` or `submit_program` exceeds the limit specified in the
        /// current schedule.
        CodeTooLarge,
        /// Failed to create a program.
        FailedToConstructProgram,
        /// Value doesnt cover ExistenceDeposit
        ValueLessThanMinimal,
        /// Unable to intrument program code
        GasInstrumentationFailed,
        /// No code could be found at the supplied code hash.
        CodeNotFound,
        /// Messages storage corrupted.
        MessagesStorageCorrupted,
    }

    #[derive(Debug, Encode, Decode, Clone, PartialEq, TypeInfo)]
    pub enum Reason {
        Error,
        ValueTransfer,
        Dispatch(Vec<u8>),
    }

    #[derive(Debug, Encode, Decode, Clone, PartialEq, TypeInfo)]
    pub enum ExecutionResult {
        Success,
        Failure(Vec<u8>),
    }

    #[derive(Debug, Encode, Decode, Clone, PartialEq, TypeInfo)]
    pub struct DispatchOutcome {
        pub message_id: H256,
        pub outcome: ExecutionResult,
    }

    #[derive(Debug, Encode, Decode, Clone, PartialEq, TypeInfo)]
    pub struct MessageInfo {
        pub message_id: H256,
        pub program_id: H256,
        pub origin: H256,
    }

    #[pallet::storage]
    #[pallet::getter(fn mailbox)]
    pub type Mailbox<T: Config> =
        StorageDoubleMap<_, Identity, T::AccountId, Identity, MessageId, StoredMessage>;

    #[pallet::hooks]
    impl<T: Config> Hooks<BlockNumberFor<T>> for Pallet<T>
    where
        T::AccountId: Origin,
    {
        fn on_runtime_upgrade() -> Weight {
            log::debug!(target: "runtime::gear::hooks", "🚧 Runtime upgrade");

            Weight::MAX
        }

        /// Initialization
        fn on_initialize(bn: BlockNumberFor<T>) -> Weight {
            log::debug!(target: "runtime::gear::hooks", "🚧 Initialization of block #{:?}", bn);

            0
        }

        /// Finalization
        fn on_finalize(bn: BlockNumberFor<T>) {
            log::debug!(target: "runtime::gear::hooks", "🚧 Finalization of block #{:?}", bn);
        }

        /// Queue processing occurs after all normal extrinsics in the block
        ///
        /// There should always remain enough weight for this hook to be invoked
        fn on_idle(bn: BlockNumberFor<T>, remaining_weight: Weight) -> Weight {
            log::debug!(
                target: "runtime::gear::hooks",
                "🚧 Queue processing of block #{:?} with weight='{:?}'",
                bn,
                remaining_weight,
            );

            log::debug!(
                target: "runtime::gear",
                "{} of weight remains in block {:?} after normal extrinsics have been processed",
                remaining_weight,
                bn,
            );

            // Adjust the block gas allowance based on actual remaining weight
            GasPallet::<T>::update_gas_allowance(
                remaining_weight.saturating_sub(T::DbWeight::get().writes(1)),
            );

            let weight = T::DbWeight::get().writes(1);
            weight.saturating_add(Self::process_queue())
        }
    }

    impl<T: Config> Pallet<T>
    where
        T::AccountId: Origin,
    {
        /// Submit program for benchmarks which does not check nor instrument the code.
        #[cfg(feature = "runtime-benchmarks")]
        pub fn submit_program_raw(
            origin: OriginFor<T>,
            code: Vec<u8>,
            salt: Vec<u8>,
            init_payload: Vec<u8>,
            gas_limit: u64,
            value: BalanceOf<T>,
        ) -> DispatchResultWithPostInfo {
            let who = ensure_signed(origin)?;

            let schedule = T::Schedule::get();

            let module = wasm_instrument::parity_wasm::deserialize_buffer(&code).map_err(|e| {
                log::debug!("Code failed to load: {:?}", e);
                Error::<T>::FailedToConstructProgram
            })?;

            let code = Code::new_raw(code, schedule.instruction_weights.version, Some(module))
                .map_err(|e| {
                    log::debug!("Code failed to load: {:?}", e);
                    Error::<T>::FailedToConstructProgram
                })?;

            let code_and_id = CodeAndId::new(code);
            let code_id = code_and_id.code_id();

            let packet = InitPacket::new_with_gas(
                code_id,
                salt,
                init_payload,
                gas_limit,
                value.unique_saturated_into(),
            );

            let program_id = packet.destination();
            let id = program_id.into_origin();
            // Make sure there is no program with such id in program storage
            ensure!(
                !GearProgramPallet::<T>::program_exists(id),
                Error::<T>::ProgramAlreadyExists
            );

            let reserve_fee = T::GasPrice::gas_price(gas_limit);

            // First we reserve enough funds on the account to pay for `gas_limit`
            // and to transfer declared value.
            <T as Config>::Currency::reserve(&who, reserve_fee + value)
                .map_err(|_| Error::<T>::NotEnoughBalanceForReserve)?;

            let origin = who.into_origin();

            // By that call we follow the guarantee that we have in `Self::submit_code` -
            // if there's code in storage, there's also metadata for it.
            if let Ok(code_hash) = Self::set_code_with_metadata(code_and_id, origin) {
                Self::deposit_event(Event::CodeSaved(code_hash));
            }

            let message_id = Self::next_message_id(origin).into_origin();

            ExtManager::<T>::default().set_program(program_id, code_id, message_id);

            let _ =
                T::GasHandler::create(origin, message_id, packet.gas_limit().expect("Can't fail"));

            let message = InitMessage::from_packet(MessageId::from_origin(message_id), packet);
            let dispatch = message
                .into_dispatch(ProgramId::from_origin(origin))
                .into_stored();

            <MessengerPallet<T> as Messenger>::Queue::push_back(dispatch)
                .map_err(|_| "Unable to push message")?;

            Self::deposit_event(Event::InitMessageEnqueued(MessageInfo {
                message_id,
                program_id: id,
                origin,
            }));

            Ok(().into())
        }

        // Messages have only two options to be inserted in mailbox:
        // 1. While message processing called `gr_wait`.
        // 2. While message addressed to program, that hadn't finished it's initialization.
        //
        // This means that program always exists in storage in active or terminated status.
        //
        // We also remove messages from mailbox for cases of out of rent (in `pallet-usage`)
        // and once program initialized or failed it's inititalization.
        pub fn insert_to_mailbox(user: H256, message: StoredMessage) {
            let user_id = &<T::AccountId as Origin>::from_origin(user);

            <Mailbox<T>>::insert(user_id, message.id(), message);
        }

        pub fn remove_from_mailbox(user: H256, message_id: H256) -> Option<StoredMessage> {
            let user_id = &<T::AccountId as Origin>::from_origin(user);
            let message_id = MessageId::from_origin(message_id);

            <Mailbox<T>>::take(user_id, message_id)
        }

        pub fn remove_and_claim_from_mailbox(
            user_id: &T::AccountId,
            message_id: H256,
        ) -> Result<StoredMessage, DispatchError> {
            let message = Self::remove_from_mailbox(user_id.clone().into_origin(), message_id)
                .ok_or(Error::<T>::NoMessageInMailbox)?;

            if message.value() > 0 {
                // Assuming the programs has enough balance
                <T as Config>::Currency::repatriate_reserved(
                    &<T::AccountId as Origin>::from_origin(message.source().into_origin()),
                    user_id,
                    message.value().unique_saturated_into(),
                    BalanceStatus::Free,
                )?;
            }

            Ok(message)
        }

        pub fn get_gas_spent(
            source: H256,
            kind: HandleKind,
            payload: Vec<u8>,
            value: u128,
        ) -> Result<u64, Vec<u8>> {
            let schedule = T::Schedule::get();
            let mut ext_manager = ExtManager::<T>::default();

            let bn: u64 = <frame_system::Pallet<T>>::block_number().unique_saturated_into();
            let root_message_id = MessageId::from(bn).into_origin();

            let dispatch = match kind {
                HandleKind::Init(ref code) => {
                    let program_id = ProgramId::generate(CodeId::generate(code), b"gas_spent_salt");

                    let schedule = T::Schedule::get();
                    let code = Code::try_new(
                        code.clone(),
                        schedule.instruction_weights.version,
                        |module| schedule.rules(module),
                    )
                    .map_err(|_| b"Code failed to load: {}".to_vec())?;

                    let code_and_id = CodeAndId::new(code);
                    let code_id = code_and_id.code_id();

                    let _ = Self::set_code_with_metadata(code_and_id, source);

                    ExtManager::<T>::default().set_program(program_id, code_id, root_message_id);

                    Dispatch::new(
                        DispatchKind::Init,
                        Message::new(
                            MessageId::from_origin(root_message_id),
                            ProgramId::from_origin(source),
                            program_id,
                            payload,
                            Some(u64::MAX),
                            value,
                            None,
                        ),
                    )
                }
                HandleKind::Handle(dest) => Dispatch::new(
                    DispatchKind::Handle,
                    Message::new(
                        MessageId::from_origin(root_message_id),
                        ProgramId::from_origin(source),
                        ProgramId::from_origin(dest),
                        payload,
                        Some(u64::MAX),
                        value,
                        None,
                    ),
                ),
                HandleKind::Reply(msg_id, exit_code) => {
                    let msg = Self::remove_from_mailbox(source, msg_id).ok_or_else(|| {
                        b"Internal error: unable to find message in mailbox".to_vec()
                    })?;
                    Dispatch::new(
                        DispatchKind::Reply,
                        Message::new(
                            MessageId::from_origin(root_message_id),
                            ProgramId::from_origin(source),
                            msg.source(),
                            payload,
                            Some(u64::MAX),
                            value,
                            Some((msg.id(), exit_code)),
                        ),
                    )
                }
            };

            let initial_gas = <T as pallet_gas::Config>::BlockGasLimit::get();
            T::GasHandler::create(source.into_origin(), root_message_id, initial_gas)
                .map_err(|_| b"Internal error: unable to create gas handler".to_vec())?;

            let dispatch = dispatch.into_stored();

            <MessengerPallet<T> as Messenger>::Queue::clear()
                .map_err(|_| b"Failed to clear MQ".to_vec())?;

            <MessengerPallet<T> as Messenger>::Queue::push_back(dispatch)
                .map_err(|_| b"Messages storage corrupted".to_vec())?;

            let block_info = BlockInfo {
                height: <frame_system::Pallet<T>>::block_number().unique_saturated_into(),
                timestamp: <pallet_timestamp::Pallet<T>>::get().unique_saturated_into(),
            };

            let existential_deposit =
                <T as Config>::Currency::minimum_balance().unique_saturated_into();

            let mut max_gas_spent = 0;

            while let Some(queued_dispatch) = <MessengerPallet<T> as Messenger>::Queue::pop_front()
                .map_err(|_| b"MQ storage corrupted".to_vec())?
            {
                let actor_id = queued_dispatch.destination();

                let lazy_pages_enabled =
                    cfg!(feature = "lazy-pages") && lazy_pages::try_to_enable_lazy_pages();

                let actor = ext_manager
                    .get_executable_actor(actor_id.into_origin(), !lazy_pages_enabled)
                    .ok_or_else(|| b"Program not found in the storage".to_vec())?;

<<<<<<< HEAD
                let journal = core_processor::process::<Ext, SandboxEnvironment<_>>(
                    Some(actor),
                    queued_dispatch.into_incoming(initial_gas),
                    block_info,
                    existential_deposit,
                    ProgramId::from_origin(source),
                    actor_id,
                    u64::MAX,
                    T::OutgoingLimit::get(),
                    schedule.host_fn_weights.clone().into_core(),
                );
=======
                let allocations_config = AllocationsConfig {
                    max_pages: gear_core::memory::WasmPageNumber(schedule.limits.memory_pages),
                    init_cost: schedule.memory_weights.initial_cost,
                    alloc_cost: schedule.memory_weights.allocation_cost,
                    mem_grow_cost: schedule.memory_weights.grow_cost,
                    load_page_cost: schedule.memory_weights.load_cost,
                };

                let journal = if lazy_pages_enabled {
                    core_processor::process::<LazyPagesExt, SandboxEnvironment<_>>(
                        Some(actor),
                        queued_dispatch.into_incoming(initial_gas),
                        block_info,
                        allocations_config,
                        existential_deposit,
                        ProgramId::from_origin(source),
                        actor_id,
                        u64::MAX,
                        T::OutgoingLimit::get(),
                        schedule.host_fn_weights.clone().into_core(),
                    )
                } else {
                    core_processor::process::<Ext, SandboxEnvironment<_>>(
                        Some(actor),
                        queued_dispatch.into_incoming(initial_gas),
                        block_info,
                        allocations_config,
                        existential_deposit,
                        ProgramId::from_origin(source),
                        actor_id,
                        u64::MAX,
                        T::OutgoingLimit::get(),
                        schedule.host_fn_weights.clone().into_core(),
                    )
                };
>>>>>>> 05513c43

                core_processor::handle_journal(journal.clone(), &mut ext_manager);

                let remaining_gas = T::GasHandler::get_limit(root_message_id)
                    .map_err(|_| {
                        b"Internal error: unable to get gas limit after execution".to_vec()
                    })?
                    .ok_or_else(|| {
                        b"Internal error: unable to get gas limit after execution".to_vec()
                    })?;

                // TODO: Check whether we charge gas fee for submitting code after #646
                for note in journal {
                    match note {
                        JournalNote::SendDispatch { .. }
                        | JournalNote::WaitDispatch(..)
                        | JournalNote::MessageConsumed(..) => {
                            let gas_spent = initial_gas.saturating_sub(remaining_gas);
                            if gas_spent > max_gas_spent {
                                max_gas_spent = gas_spent;
                            }
                        }
                        JournalNote::MessageDispatched(CoreDispatchOutcome::MessageTrap {
                            trap,
                            ..
                        }) => {
                            return Err(format!(
                                "Program terminated with a trap: {}",
                                trap.unwrap_or_else(|| "No reason".to_string())
                            )
                            .into_bytes());
                        }
                        _ => (),
                    }
                }
            }

            Ok(max_gas_spent)
        }

        /// Returns true if a program has been successfully initialized
        pub fn is_initialized(program_id: H256) -> bool {
            common::get_program(program_id)
                .map(|p| p.is_initialized())
                .unwrap_or(false)
        }

        /// Returns true if a program has terminated status
        pub fn is_terminated(program_id: H256) -> bool {
            common::get_program(program_id)
                .map(|p| p.is_terminated())
                .unwrap_or(false)
        }

        /// Returns MessageId for newly created user message.
        pub fn next_message_id(user_id: H256) -> H256 {
            let nonce = <MessengerPallet<T> as Messenger>::Sent::get();
            <MessengerPallet<T> as Messenger>::Sent::increase();
            let block_number = <frame_system::Pallet<T>>::block_number().unique_saturated_into();
            let user_id = ProgramId::from_origin(user_id);

            MessageId::generate_from_user(block_number, user_id, nonce.into()).into_origin()
        }

        /// Message Queue processing.
        ///
        /// Can emit the following events:
        /// - `InitSuccess(MessageInfo)` when initialization message is processed successfully;
        /// - `InitFailure(MessageInfo, Reason)` when initialization message fails;
        /// - `Log(Message)` when a dispatched message spawns other messages (including replies);
        /// - `MessageDispatched(H256)` when a dispatch message has been processed with some outcome.
        pub fn process_queue() -> Weight {
            let mut ext_manager = ExtManager::<T>::default();

            let weight = GasPallet::<T>::gas_allowance() as Weight;

            let block_info = BlockInfo {
                height: <frame_system::Pallet<T>>::block_number().unique_saturated_into(),
                timestamp: <pallet_timestamp::Pallet<T>>::get().unique_saturated_into(),
            };

            let existential_deposit =
                <T as Config>::Currency::minimum_balance().unique_saturated_into();

            if T::DebugInfo::is_remap_id_enabled() {
                T::DebugInfo::remap_id();
            }

            while <MessengerPallet<T> as Messenger>::QueueProcessing::allowed() {
                if let Some(dispatch) = <MessengerPallet<T> as Messenger>::Queue::pop_front()
                    .unwrap_or_else(|e| unreachable!("Message queue corrupted! {:?}", e))
                {
                    let msg_id = dispatch.id().into_origin();
                    let gas_limit: u64;
                    match T::GasHandler::get_limit(msg_id) {
                        Ok(maybe_limit) => {
                            if let Some(limit) = maybe_limit {
                                gas_limit = limit;
                            } else {
                                log::debug!(
                                    target: "essential",
                                    "No gas handler for message: {:?} to {:?}",
                                    dispatch.id(),
                                    dispatch.destination(),
                                );

                                <MessengerPallet<T> as Messenger>::Queue::push_back(dispatch)
                                    .unwrap_or_else(|e| {
                                        unreachable!("Message queue corrupted! {:?}", e)
                                    });

                                // Since we requeue the message without GasHandler we have to take
                                // into account that there can left only such messages in the queue.
                                // So stop processing when there is not enough gas/weight.
                                let consumed =
                                    T::DbWeight::get().reads(1) + T::DbWeight::get().writes(1);

                                GasPallet::<T>::decrease_gas_allowance(consumed);

                                if GasPallet::<T>::gas_allowance() < consumed {
                                    break;
                                }

                                continue;
                            };
                        }
                        Err(_err) => {
                            // We only can get an error here if the gas tree is invalidated
                            // TODO: handle appropriately
                            unreachable!("Can never happen unless gas tree corrupted");
                        }
                    };

                    log::debug!(
                        "QueueProcessing message: {:?} to {:?} / gas_limit: {}, gas_allowance: {}",
                        dispatch.id(),
                        dispatch.destination(),
                        gas_limit,
                        GasPallet::<T>::gas_allowance(),
                    );

                    let schedule = T::Schedule::get();
                    let lazy_pages_enabled =
                        cfg!(feature = "lazy-pages") && lazy_pages::try_to_enable_lazy_pages();
                    let program_id = dispatch.destination();
                    let current_message_id = dispatch.id();
                    let maybe_message_reply = dispatch.reply();

                    let maybe_active_actor = if let Some(maybe_active_program) =
                        common::get_program(program_id.into_origin())
                    {
                        // Check whether message should be added to the wait list
                        if let Program::Active(prog) = maybe_active_program {
                            let schedule = T::Schedule::get();
                            let code_id = CodeId::from_origin(prog.code_hash);
                            let code = if let Some(code) = T::CodeStorage::get_code(code_id) {
                                if code.instruction_weights_version()
                                    == schedule.instruction_weights.version
                                {
                                    code
                                } else if let Ok(code) = Self::reinstrument_code(code_id, &schedule)
                                {
                                    // todo: charge for code instrumenting
                                    code
                                } else {
                                    // todo: mark code as unable for instrument to skip next time
                                    continue;
                                }
                            } else {
                                log::debug!(
                                    "Code '{:?}' not found for program '{:?}'",
                                    code_id,
                                    program_id
                                );

                                continue;
                            };

                            let is_for_wait_list = maybe_message_reply.is_none()
                                && matches!(prog.state, ProgramState::Uninitialized {message_id} if message_id != current_message_id.into_origin());
                            if is_for_wait_list {
                                Self::deposit_event(Event::AddedToWaitList(dispatch.clone()));
                                common::waiting_init_append_message_id(
                                    program_id.into_origin(),
                                    current_message_id.into_origin(),
                                );
                                common::insert_waiting_message(
                                    program_id.into_origin(),
                                    current_message_id.into_origin(),
                                    dispatch,
                                    block_info.height,
                                );

                                continue;
                            }

                            let program = NativeProgram::from_parts(
                                program_id,
                                code,
                                prog.allocations,
                                matches!(prog.state, ProgramState::Initialized),
                            );

                            let balance = <T as Config>::Currency::free_balance(
                                &<T::AccountId as Origin>::from_origin(program_id.into_origin()),
                            )
                            .unique_saturated_into();

                            let pages_data = if lazy_pages_enabled {
                                Default::default()
                            } else {
                                common::get_program_data_for_pages(
                                    program_id.into_origin(),
                                    prog.pages_with_data.iter(),
                                )
                            };

                            Some(ExecutableActor {
                                program,
                                balance,
                                pages_data,
                            })
                        } else {
                            log::debug!("Program '{:?}' is not active", program_id,);
                            None
                        }
                    } else {
                        None
                    };

                    let origin = match <T as Config>::GasHandler::get_origin(msg_id) {
                        Ok(maybe_origin) => {
                            // NOTE: intentional expect.
                            // Given gas tree is valid, a node with such id exists and has origin
                            maybe_origin.expect(
                                "Gas node is guaranteed to exist for the key due to earlier checks",
                            )
                        }
                        Err(_err) => {
                            // Error can only be due to invalid gas tree
                            // TODO: handle appropriately
                            unreachable!("Can never happen unless gas tree corrupted");
                        }
                    };

<<<<<<< HEAD
                    let journal = core_processor::process::<Ext, SandboxEnvironment<_>>(
                        maybe_active_actor,
                        dispatch.into_incoming(gas_limit),
                        block_info,
                        existential_deposit,
                        ProgramId::from_origin(origin),
                        program_id,
                        GasPallet::<T>::gas_allowance(),
                        T::OutgoingLimit::get(),
                        schedule.host_fn_weights.into_core(),
                    );
=======
                    let allocations_config = AllocationsConfig {
                        max_pages: gear_core::memory::WasmPageNumber(schedule.limits.memory_pages),
                        init_cost: schedule.memory_weights.initial_cost,
                        alloc_cost: schedule.memory_weights.allocation_cost,
                        mem_grow_cost: schedule.memory_weights.grow_cost,
                        load_page_cost: schedule.memory_weights.load_cost,
                    };

                    let journal = if lazy_pages_enabled {
                        core_processor::process::<LazyPagesExt, SandboxEnvironment<_>>(
                            maybe_active_actor,
                            dispatch.into_incoming(gas_limit),
                            block_info,
                            allocations_config,
                            existential_deposit,
                            ProgramId::from_origin(origin),
                            program_id,
                            GasPallet::<T>::gas_allowance(),
                            T::OutgoingLimit::get(),
                            schedule.host_fn_weights.into_core(),
                        )
                    } else {
                        core_processor::process::<Ext, SandboxEnvironment<_>>(
                            maybe_active_actor,
                            dispatch.into_incoming(gas_limit),
                            block_info,
                            allocations_config,
                            existential_deposit,
                            ProgramId::from_origin(origin),
                            program_id,
                            GasPallet::<T>::gas_allowance(),
                            T::OutgoingLimit::get(),
                            schedule.host_fn_weights.into_core(),
                        )
                    };
>>>>>>> 05513c43

                    core_processor::handle_journal(journal, &mut ext_manager);

                    if T::DebugInfo::is_enabled() {
                        T::DebugInfo::do_snapshot();
                    }

                    if T::DebugInfo::is_remap_id_enabled() {
                        T::DebugInfo::remap_id();
                    }
                } else {
                    break;
                }
            }

            let total_handled = <MessengerPallet<T> as Messenger>::Dequeued::get();

            if total_handled > 0 {
                Self::deposit_event(Event::MessagesDequeued(total_handled));
            }

            weight.saturating_sub(GasPallet::<T>::gas_allowance())
        }

        /// Sets `code` and metadata, if code doesn't exist in storage.
        ///
        /// On success returns Blake256 hash of the `code`. If code already
        /// exists (*so, metadata exists as well*), returns unit `CodeAlreadyExists` error.
        ///
        /// # Note
        /// Code existence in storage means that metadata is there too.
        pub(crate) fn set_code_with_metadata(
            code_and_id: CodeAndId,
            who: H256,
        ) -> Result<H256, Error<T>> {
            let hash: H256 = code_and_id.code_id().into_origin();

            let metadata = {
                let block_number =
                    <frame_system::Pallet<T>>::block_number().unique_saturated_into();
                CodeMetadata::new(who, block_number)
            };

            T::CodeStorage::add_code(code_and_id, metadata)
                .map_err(|_| Error::<T>::CodeAlreadyExists)?;

            Ok(hash)
        }

        pub(crate) fn reinstrument_code(
            code_id: CodeId,
            schedule: &Schedule<T>,
        ) -> Result<InstrumentedCode, DispatchError> {
            let original_code =
                T::CodeStorage::get_original_code(code_id).ok_or(Error::<T>::CodeNotFound)?;
            let code = Code::try_new(
                original_code,
                schedule.instruction_weights.version,
                |module| schedule.rules(module),
            )
            .map_err(|e| {
                log::debug!("Code failed to load: {:?}", e);
                Error::<T>::FailedToConstructProgram
            })?;

            let code_and_id = CodeAndId::from_parts_unchecked(code, code_id);
            let code_and_id = InstrumentedCodeAndId::from(code_and_id);
            T::CodeStorage::update_code(code_and_id.clone());

            Ok(code_and_id.into_parts().0)
        }
    }

    #[pallet::call]
    impl<T: Config> Pallet<T>
    where
        T::AccountId: Origin,
    {
        /// Saves program `code` in storage.
        ///
        /// The extrinsic was created to provide _deploy program from program_ functionality.
        /// Anyone who wants to define a "factory" logic in program should first store the code and metadata for the "child"
        /// program in storage. So the code for the child will be initialized by program initialization request only if it exists in storage.
        ///
        /// More precisely, the code and its metadata are actually saved in the storage under the hash of the `code`. The code hash is computed
        /// as Blake256 hash. At the time of the call the `code` hash should not be in the storage. If it was stored previously, call will end up
        /// with an `CodeAlreadyExists` error. In this case user can be sure, that he can actually use the hash of his program's code bytes to define
        /// "program factory" logic in his program.
        ///
        /// Parameters
        /// - `code`: wasm code of a program as a byte vector.
        ///
        /// Emits the following events:
        /// - `SavedCode(H256)` - when the code is saved in storage.
        #[pallet::weight(
            <T as Config>::WeightInfo::submit_code(code.len() as u32)
        )]
        #[frame_support::transactional]
        pub fn submit_code(origin: OriginFor<T>, code: Vec<u8>) -> DispatchResultWithPostInfo {
            let who = ensure_signed(origin)?;

            let schedule = T::Schedule::get();

            ensure!(
                code.len() as u32 <= schedule.limits.code_len,
                Error::<T>::CodeTooLarge
            );

            let code = Code::try_new(code, schedule.instruction_weights.version, |module| {
                schedule.rules(module)
            })
            .map_err(|e| {
                log::debug!("Code failed to load: {:?}", e);
                Error::<T>::FailedToConstructProgram
            })?;

            ensure!(
                code.code().len() as u32 <= schedule.limits.code_len,
                Error::<T>::CodeTooLarge
            );

            let code_hash = Self::set_code_with_metadata(CodeAndId::new(code), who.into_origin())?;

            Self::deposit_event(Event::CodeSaved(code_hash));

            Ok(().into())
        }

        /// Creates program initialization request (message), that is scheduled to be run in the same block.
        ///
        /// There are no guarantees that initialization message will be run in the same block due to block
        /// gas limit restrictions. For example, when it will be the message's turn, required gas limit for it
        /// could be more than remaining block gas limit. Therefore, the message processing will be postponed
        /// until the next block.
        ///
        /// `ProgramId` is computed as Blake256 hash of concatenated bytes of `code` + `salt`. (todo #512 `code_hash` + `salt`)
        /// Such `ProgramId` must not exist in the Program Storage at the time of this call.
        ///
        /// There is the same guarantee here as in `submit_code`. That is, future program's
        /// `code` and metadata are stored before message was added to the queue and processed.
        ///
        /// The origin must be Signed and the sender must have sufficient funds to pay
        /// for `gas` and `value` (in case the latter is being transferred).
        ///
        /// Parameters:
        /// - `code`: wasm code of a program as a byte vector.
        /// - `salt`: randomness term (a seed) to allow programs with identical code
        ///   to be created independently.
        /// - `init_payload`: encoded parameters of the wasm module `init` function.
        /// - `gas_limit`: maximum amount of gas the program can spend before it is halted.
        /// - `value`: balance to be transferred to the program once it's been created.
        ///
        /// Emits the following events:
        /// - `InitMessageEnqueued(MessageInfo)` when init message is placed in the queue.
        ///
        /// # Note
        /// Faulty (uninitialized) programs still have a valid addresses (program ids) that can deterministically be derived on the
        /// caller's side upfront. It means that if messages are sent to such an address, they might still linger in the queue.
        ///
        /// In order to mitigate the risk of users' funds being sent to an address,
        /// where a valid program should have resided, while it's not,
        /// such "failed-to-initialize" programs are not silently deleted from the
        /// program storage but rather marked as "ghost" programs.
        /// Ghost program can be removed by their original author via an explicit call.
        /// The funds stored by a ghost program will be release to the author once the program
        /// has been removed.
        #[pallet::weight(
            <T as Config>::WeightInfo::submit_program(code.len() as u32, salt.len() as u32)
        )]
        #[frame_support::transactional]
        pub fn submit_program(
            origin: OriginFor<T>,
            code: Vec<u8>,
            salt: Vec<u8>,
            init_payload: Vec<u8>,
            gas_limit: u64,
            value: BalanceOf<T>,
        ) -> DispatchResultWithPostInfo {
            let who = ensure_signed(origin)?;

            // Check that provided `gas_limit` value does not exceed the block gas limit
            ensure!(
                gas_limit <= <T as pallet_gas::Config>::BlockGasLimit::get(),
                Error::<T>::GasLimitTooHigh
            );

            let schedule = T::Schedule::get();

            ensure!(
                code.len() as u32 <= schedule.limits.code_len,
                Error::<T>::CodeTooLarge
            );

            let code = Code::try_new(code, schedule.instruction_weights.version, |module| {
                schedule.rules(module)
            })
            .map_err(|e| {
                log::debug!("Code failed to load: {:?}", e);
                Error::<T>::FailedToConstructProgram
            })?;

            ensure!(
                code.code().len() as u32 <= schedule.limits.code_len,
                Error::<T>::CodeTooLarge
            );

            let code_and_id = CodeAndId::new(code);

            let packet = InitPacket::new_with_gas(
                code_and_id.code_id(),
                salt,
                init_payload,
                gas_limit,
                value.unique_saturated_into(),
            );

            let program_id = packet.destination();
            let id = program_id.into_origin();
            // Make sure there is no program with such id in program storage
            ensure!(
                !GearProgramPallet::<T>::program_exists(id),
                Error::<T>::ProgramAlreadyExists
            );

            let reserve_fee = T::GasPrice::gas_price(gas_limit);

            // First we reserve enough funds on the account to pay for `gas_limit`
            // and to transfer declared value.
            <T as Config>::Currency::reserve(&who, reserve_fee + value)
                .map_err(|_| Error::<T>::NotEnoughBalanceForReserve)?;

            let origin = who.into_origin();

            let code_id = code_and_id.code_id();

            // By that call we follow the guarantee that we have in `Self::submit_code` -
            // if there's code in storage, there's also metadata for it.
            if let Ok(code_hash) = Self::set_code_with_metadata(code_and_id, origin) {
                Self::deposit_event(Event::CodeSaved(code_hash));
            }

            let message_id = Self::next_message_id(origin).into_origin();

            ExtManager::<T>::default().set_program(program_id, code_id, message_id);

            let _ =
                T::GasHandler::create(origin, message_id, packet.gas_limit().expect("Can't fail"));

            let message = InitMessage::from_packet(MessageId::from_origin(message_id), packet);
            let dispatch = message
                .into_dispatch(ProgramId::from_origin(origin))
                .into_stored();

            <MessengerPallet<T> as Messenger>::Queue::push_back(dispatch)
                .map_err(|_| Error::<T>::MessagesStorageCorrupted)?;

            Self::deposit_event(Event::InitMessageEnqueued(MessageInfo {
                message_id,
                program_id: id,
                origin,
            }));

            Ok(().into())
        }

        /// Sends a message to a program or to another account.
        ///
        /// The origin must be Signed and the sender must have sufficient funds to pay
        /// for `gas` and `value` (in case the latter is being transferred).
        ///
        /// To avoid an undefined behavior a check is made that the destination address
        /// is not a program in uninitialized state. If the opposite holds true,
        /// the message is not enqueued for processing.
        ///
        /// Parameters:
        /// - `destination`: the message destination.
        /// - `payload`: in case of a program destination, parameters of the `handle` function.
        /// - `gas_limit`: maximum amount of gas the program can spend before it is halted.
        /// - `value`: balance to be transferred to the program once it's been created.
        ///
        /// Emits the following events:
        /// - `DispatchMessageEnqueued(MessageInfo)` when dispatch message is placed in the queue.
        #[frame_support::transactional]
        #[pallet::weight(<T as Config>::WeightInfo::send_message(payload.len() as u32))]
        pub fn send_message(
            origin: OriginFor<T>,
            destination: H256,
            payload: Vec<u8>,
            gas_limit: u64,
            value: BalanceOf<T>,
        ) -> DispatchResultWithPostInfo {
            let who = ensure_signed(origin)?;

            let numeric_value: u128 = value.unique_saturated_into();
            let minimum: u128 = <T as Config>::Currency::minimum_balance().unique_saturated_into();

            // Check that provided `gas_limit` value does not exceed the block gas limit
            ensure!(
                gas_limit <= <T as pallet_gas::Config>::BlockGasLimit::get(),
                Error::<T>::GasLimitTooHigh
            );

            // Check that provided `value` equals 0 or greater than existential deposit
            ensure!(
                0 == numeric_value || numeric_value >= minimum,
                Error::<T>::ValueLessThanMinimal
            );

            ensure!(
                !Self::is_terminated(destination),
                Error::<T>::ProgramIsTerminated
            );

            // Message is not guaranteed to be executed, that's why value is not immediately transferred.
            // That's because destination can fail to be initialized, while this dispatch message is next
            // in the queue.
            <T as Config>::Currency::reserve(&who, value.unique_saturated_into())
                .map_err(|_| Error::<T>::NotEnoughBalanceForReserve)?;

            let origin = who.clone().into_origin();

            let message_id = Self::next_message_id(origin);
            let packet = HandlePacket::new_with_gas(
                ProgramId::from_origin(destination),
                payload,
                gas_limit,
                value.unique_saturated_into(),
            );
            let message = HandleMessage::from_packet(MessageId::from_origin(message_id), packet);

            if GearProgramPallet::<T>::program_exists(destination) {
                let gas_limit_reserve = T::GasPrice::gas_price(gas_limit);

                // First we reserve enough funds on the account to pay for `gas_limit`
                <T as Config>::Currency::reserve(&who, gas_limit_reserve)
                    .map_err(|_| Error::<T>::NotEnoughBalanceForReserve)?;

                let origin = who.into_origin();
                let _ = T::GasHandler::create(origin, message_id.into_origin(), gas_limit);

                <MessengerPallet<T> as Messenger>::Queue::push_back(
                    message.into_stored_dispatch(ProgramId::from_origin(origin)),
                )
                .map_err(|_| Error::<T>::MessagesStorageCorrupted)?;

                Self::deposit_event(Event::DispatchMessageEnqueued(MessageInfo {
                    message_id: message_id.into_origin(),
                    origin,
                    program_id: destination,
                }));
            } else {
                // Message in mailbox is not meant for any processing, hence 0 gas limit
                // and no gas tree needs to be created
                let origin = who.into_origin();
                let message = message.into_stored(ProgramId::from_origin(origin));
                Self::insert_to_mailbox(destination.into_origin(), message.clone());
                Self::deposit_event(Event::Log(message));
            }

            Ok(().into())
        }

        /// Sends a reply message.
        ///
        /// The origin must be Signed and the sender must have sufficient funds to pay
        /// for `gas` and `value` (in case the latter is being transferred).
        ///
        /// Parameters:
        /// - `reply_to_id`: the original message id.
        /// - `payload`: data expected by the original sender.
        /// - `gas_limit`: maximum amount of gas the program can spend before it is halted.
        /// - `value`: balance to be transferred to the program once it's been created.
        ///
        /// - `DispatchMessageEnqueued(H256)` when dispatch message is placed in the queue.
        #[frame_support::transactional]
        #[pallet::weight(<T as Config>::WeightInfo::send_reply(payload.len() as u32))]
        pub fn send_reply(
            origin: OriginFor<T>,
            reply_to_id: H256,
            payload: Vec<u8>,
            gas_limit: u64,
            value: BalanceOf<T>,
        ) -> DispatchResultWithPostInfo {
            let who = ensure_signed(origin)?;

            let numeric_value: u128 = value.unique_saturated_into();
            let minimum: u128 = <T as Config>::Currency::minimum_balance().unique_saturated_into();

            // Ensure the `gas_limit` allows the extrinsic to fit into a block
            ensure!(
                gas_limit <= <T as pallet_gas::Config>::BlockGasLimit::get(),
                Error::<T>::GasLimitTooHigh
            );

            // Check that provided `value` equals 0 or greater than existential deposit
            ensure!(
                0 == numeric_value || numeric_value >= minimum,
                Error::<T>::ValueLessThanMinimal
            );

            // Claim outstanding value from the original message first
            let original_message = Self::remove_and_claim_from_mailbox(&who, reply_to_id)?;
            let destination = original_message.source();

            // Message is not guaranteed to be executed, that's why value is not immediately transferred.
            // That's because destination can fail to be initialized, while this dispatch message is next
            // in the queue.
            <T as Config>::Currency::reserve(&who, value.unique_saturated_into())
                .map_err(|_| Error::<T>::NotEnoughBalanceForReserve)?;

            let message_id = MessageId::generate_reply(original_message.id(), 0);
            let packet =
                ReplyPacket::new_with_gas(payload, gas_limit, value.unique_saturated_into());
            let message = ReplyMessage::from_packet(message_id, packet);

            if GearProgramPallet::<T>::program_exists(destination.into_origin()) {
                let gas_limit_reserve = T::GasPrice::gas_price(gas_limit);

                // First we reserve enough funds on the account to pay for `gas_limit`
                <T as Config>::Currency::reserve(&who, gas_limit_reserve)
                    .map_err(|_| Error::<T>::NotEnoughBalanceForReserve)?;

                let origin = who.into_origin();
                let _ = T::GasHandler::create(origin, message_id.into_origin(), gas_limit);

                <MessengerPallet<T> as Messenger>::Queue::push_back(message.into_stored_dispatch(
                    ProgramId::from_origin(origin),
                    destination,
                    original_message.id(),
                ))
                .map_err(|_| Error::<T>::MessagesStorageCorrupted)?;

                Self::deposit_event(Event::DispatchMessageEnqueued(MessageInfo {
                    message_id: message_id.into_origin(),
                    origin,
                    program_id: destination.into_origin(),
                }));
            } else {
                // Message in mailbox is not meant for any processing, hence 0 gas limit
                // and no gas tree needs to be created
                let origin = who.into_origin();

                let message = message.into_stored(
                    ProgramId::from_origin(origin),
                    destination,
                    original_message.id(),
                );
                Self::insert_to_mailbox(destination.into_origin(), message.clone());
                Self::deposit_event(Event::Log(message));
            }

            Ok(().into())
        }

        #[frame_support::transactional]
        #[pallet::weight(T::DbWeight::get().writes(1))]
        pub fn claim_value_from_mailbox(
            origin: OriginFor<T>,
            message_id: H256,
        ) -> DispatchResultWithPostInfo {
            let who = ensure_signed(origin)?;

            let _ = Self::remove_and_claim_from_mailbox(&who, message_id)?;

            Self::deposit_event(Event::ClaimedValueFromMailbox(message_id));

            Ok(().into())
        }

        /// Reset all pallet associated storage.
        #[pallet::weight(0)]
        pub fn reset(origin: OriginFor<T>) -> DispatchResult {
            ensure_root(origin)?;
            <Mailbox<T>>::remove_all(None);
            GearProgramPallet::<T>::reset_storage();
            common::reset_storage();

            Self::deposit_event(Event::DatabaseWiped);

            Ok(())
        }
    }

    impl<T: Config> common::PaymentProvider<T::AccountId> for Pallet<T>
    where
        T::AccountId: Origin,
    {
        type Balance = BalanceOf<T>;

        fn withhold_reserved(
            source: H256,
            dest: &T::AccountId,
            amount: Self::Balance,
        ) -> Result<(), DispatchError> {
            let _ = <T as Config>::Currency::repatriate_reserved(
                &<T::AccountId as Origin>::from_origin(source),
                dest,
                amount,
                BalanceStatus::Free,
            )?;

            Ok(())
        }
    }
}<|MERGE_RESOLUTION|>--- conflicted
+++ resolved
@@ -106,12 +106,7 @@
     };
     use core_processor::{
         common::{DispatchOutcome as CoreDispatchOutcome, ExecutableActor, JournalNote},
-<<<<<<< HEAD
-        configs::BlockInfo,
-=======
         configs::{AllocationsConfig, BlockInfo},
-        Ext,
->>>>>>> 05513c43
     };
     use frame_support::{
         dispatch::{DispatchError, DispatchResultWithPostInfo},
@@ -569,11 +564,19 @@
                     .get_executable_actor(actor_id.into_origin(), !lazy_pages_enabled)
                     .ok_or_else(|| b"Program not found in the storage".to_vec())?;
 
-<<<<<<< HEAD
+                let allocations_config = AllocationsConfig {
+                    max_pages: gear_core::memory::WasmPageNumber(schedule.limits.memory_pages),
+                    init_cost: schedule.memory_weights.initial_cost,
+                    alloc_cost: schedule.memory_weights.allocation_cost,
+                    mem_grow_cost: schedule.memory_weights.grow_cost,
+                    load_page_cost: schedule.memory_weights.load_cost,
+                };
+
                 let journal = core_processor::process::<Ext, SandboxEnvironment<_>>(
                     Some(actor),
                     queued_dispatch.into_incoming(initial_gas),
                     block_info,
+                    allocations_config,
                     existential_deposit,
                     ProgramId::from_origin(source),
                     actor_id,
@@ -581,43 +584,6 @@
                     T::OutgoingLimit::get(),
                     schedule.host_fn_weights.clone().into_core(),
                 );
-=======
-                let allocations_config = AllocationsConfig {
-                    max_pages: gear_core::memory::WasmPageNumber(schedule.limits.memory_pages),
-                    init_cost: schedule.memory_weights.initial_cost,
-                    alloc_cost: schedule.memory_weights.allocation_cost,
-                    mem_grow_cost: schedule.memory_weights.grow_cost,
-                    load_page_cost: schedule.memory_weights.load_cost,
-                };
-
-                let journal = if lazy_pages_enabled {
-                    core_processor::process::<LazyPagesExt, SandboxEnvironment<_>>(
-                        Some(actor),
-                        queued_dispatch.into_incoming(initial_gas),
-                        block_info,
-                        allocations_config,
-                        existential_deposit,
-                        ProgramId::from_origin(source),
-                        actor_id,
-                        u64::MAX,
-                        T::OutgoingLimit::get(),
-                        schedule.host_fn_weights.clone().into_core(),
-                    )
-                } else {
-                    core_processor::process::<Ext, SandboxEnvironment<_>>(
-                        Some(actor),
-                        queued_dispatch.into_incoming(initial_gas),
-                        block_info,
-                        allocations_config,
-                        existential_deposit,
-                        ProgramId::from_origin(source),
-                        actor_id,
-                        u64::MAX,
-                        T::OutgoingLimit::get(),
-                        schedule.host_fn_weights.clone().into_core(),
-                    )
-                };
->>>>>>> 05513c43
 
                 core_processor::handle_journal(journal.clone(), &mut ext_manager);
 
@@ -862,12 +828,18 @@
                             unreachable!("Can never happen unless gas tree corrupted");
                         }
                     };
-
-<<<<<<< HEAD
+                    let allocations_config = AllocationsConfig {
+                    max_pages: gear_core::memory::WasmPageNumber(schedule.limits.memory_pages),
+                    init_cost: schedule.memory_weights.initial_cost,
+                    alloc_cost: schedule.memory_weights.allocation_cost,
+                    mem_grow_cost: schedule.memory_weights.grow_cost,
+                    load_page_cost: schedule.memory_weights.load_cost,
+                };
                     let journal = core_processor::process::<Ext, SandboxEnvironment<_>>(
                         maybe_active_actor,
                         dispatch.into_incoming(gas_limit),
                         block_info,
+                        allocations_config,
                         existential_deposit,
                         ProgramId::from_origin(origin),
                         program_id,
@@ -875,43 +847,6 @@
                         T::OutgoingLimit::get(),
                         schedule.host_fn_weights.into_core(),
                     );
-=======
-                    let allocations_config = AllocationsConfig {
-                        max_pages: gear_core::memory::WasmPageNumber(schedule.limits.memory_pages),
-                        init_cost: schedule.memory_weights.initial_cost,
-                        alloc_cost: schedule.memory_weights.allocation_cost,
-                        mem_grow_cost: schedule.memory_weights.grow_cost,
-                        load_page_cost: schedule.memory_weights.load_cost,
-                    };
-
-                    let journal = if lazy_pages_enabled {
-                        core_processor::process::<LazyPagesExt, SandboxEnvironment<_>>(
-                            maybe_active_actor,
-                            dispatch.into_incoming(gas_limit),
-                            block_info,
-                            allocations_config,
-                            existential_deposit,
-                            ProgramId::from_origin(origin),
-                            program_id,
-                            GasPallet::<T>::gas_allowance(),
-                            T::OutgoingLimit::get(),
-                            schedule.host_fn_weights.into_core(),
-                        )
-                    } else {
-                        core_processor::process::<Ext, SandboxEnvironment<_>>(
-                            maybe_active_actor,
-                            dispatch.into_incoming(gas_limit),
-                            block_info,
-                            allocations_config,
-                            existential_deposit,
-                            ProgramId::from_origin(origin),
-                            program_id,
-                            GasPallet::<T>::gas_allowance(),
-                            T::OutgoingLimit::get(),
-                            schedule.host_fn_weights.into_core(),
-                        )
-                    };
->>>>>>> 05513c43
 
                     core_processor::handle_journal(journal, &mut ext_manager);
 
