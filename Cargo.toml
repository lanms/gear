[package]
name = "gear-core"
version = "0.1.0"
authors = ["NikVolf <nikvolf@gmail.com>"]
edition = "2018"

# See more keys and their definitions at https://doc.rust-lang.org/cargo/reference/manifest.html

[dependencies]
<<<<<<< HEAD
codec = { package = "parity-scale-codec", version = "2", features = ["derive"] }
=======
codec = { package = "parity-scale-codec", version = "1.3", features = ["derive"] }
>>>>>>> 45c57585
wasmtime = { version = "0.23", default-features = false, features = ["parallel-compilation"] }
derive_more = "0.99"
anyhow = "1"
log = "0.4"
libc = "0.2"

[dev-dependencies]
wabt = "0.10.0"

[features]
default = []
strict = []<|MERGE_RESOLUTION|>--- conflicted
+++ resolved
@@ -7,11 +7,7 @@
 # See more keys and their definitions at https://doc.rust-lang.org/cargo/reference/manifest.html
 
 [dependencies]
-<<<<<<< HEAD
 codec = { package = "parity-scale-codec", version = "2", features = ["derive"] }
-=======
-codec = { package = "parity-scale-codec", version = "1.3", features = ["derive"] }
->>>>>>> 45c57585
 wasmtime = { version = "0.23", default-features = false, features = ["parallel-compilation"] }
 derive_more = "0.99"
 anyhow = "1"
