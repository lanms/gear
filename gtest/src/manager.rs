--- conflicted
+++ resolved
@@ -598,16 +598,9 @@
             PrepareResult::WontExecute(journal) | PrepareResult::Error(journal) => journal,
             PrepareResult::Ok { context, .. } => core_processor::process::<
                 Ext,
-                WasmtimeEnvironment<Ext>,
+                WasmiEnvironment<Ext>,
             >(&block_config, context, memory_pages),
         };
-<<<<<<< HEAD
-=======
-        let journal = core_processor::process::<Ext, WasmiEnvironment<Ext>>(
-            &block_config,
-            message_execution_context,
-        );
->>>>>>> 094f8fcd
 
         core_processor::handle_journal(journal, self);
     }
