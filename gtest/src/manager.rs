--- conflicted
+++ resolved
@@ -585,11 +585,7 @@
             origin: self.origin,
             gas_allowance: u64::MAX,
         };
-<<<<<<< HEAD
-        let journal = core_processor::process::<Ext, WasmtimeEnvironment>(
-=======
-        let journal = core_processor::process::<Ext, WasmiEnvironment<Ext>>(
->>>>>>> 094f8fcd
+        let journal = core_processor::process::<Ext, WasmiEnvironment>(
             &block_config,
             message_execution_context,
         );
