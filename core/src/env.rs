// This file is part of Gear.

// Copyright (C) 2021-2022 Gear Technologies Inc.
// SPDX-License-Identifier: GPL-3.0-or-later WITH Classpath-exception-2.0

// This program is free software: you can redistribute it and/or modify
// it under the terms of the GNU General Public License as published by
// the Free Software Foundation, either version 3 of the License, or
// (at your option) any later version.

// This program is distributed in the hope that it will be useful,
// but WITHOUT ANY WARRANTY; without even the implied warranty of
// MERCHANTABILITY or FITNESS FOR A PARTICULAR PURPOSE. See the
// GNU General Public License for more details.

// You should have received a copy of the GNU General Public License
// along with this program. If not, see <https://www.gnu.org/licenses/>.

//! Environment for running a module.

use crate::{
    costs::RuntimeCosts,
    ids::{MessageId, ProgramId},
    memory::{Memory, WasmPageNumber},
    message::{HandlePacket, InitPacket, ReplyDetails, ReplyPacket},
};
use alloc::collections::BTreeSet;
use codec::{Decode, Encode};
use gear_core_errors::CoreError;

/// Page access rights.
#[derive(Clone, Debug, Encode, Decode, PartialEq, Eq, Copy)]
pub enum PageAction {
    /// Can be read.
    Read,
    /// Can be written.
    Write,
    /// No access.
    None,
}

/// External api for managing memory, messages, allocations and gas-counting.
pub trait Ext {
    /// An error issued in api
    type Error: CoreError;

    /// Allocate number of pages.
    ///
    /// The resulting page number should point to `pages` consecutive memory pages.
    fn alloc(
        &mut self,
        pages: WasmPageNumber,
        mem: &mut impl Memory,
    ) -> Result<WasmPageNumber, Self::Error>;

    /// Get the current block height.
    fn block_height(&mut self) -> Result<u32, Self::Error>;

    /// Get the current block timestamp.
    fn block_timestamp(&mut self) -> Result<u64, Self::Error>;

    /// Get the id of the user who initiated communication with blockchain,
    /// during which, currently processing message was created.
    fn origin(&mut self) -> Result<ProgramId, Self::Error>;

    /// Initialize a new incomplete message for another program and return its handle.
    fn send_init(&mut self) -> Result<usize, Self::Error>;

    /// Push an extra buffer into message payload by handle.
    fn send_push(&mut self, handle: usize, buffer: &[u8]) -> Result<(), Self::Error>;

    /// Complete message and send it to another program.
    fn send_commit(&mut self, handle: usize, msg: HandlePacket) -> Result<MessageId, Self::Error>;

    /// Send message to another program.
    fn send(&mut self, msg: HandlePacket) -> Result<MessageId, Self::Error> {
        let handle = self.send_init()?;
        self.send_commit(handle, msg)
    }

    /// Push an extra buffer into reply message.
    fn reply_push(&mut self, buffer: &[u8]) -> Result<(), Self::Error>;

    /// Complete reply message and send it to source program.
    fn reply_commit(&mut self, msg: ReplyPacket) -> Result<MessageId, Self::Error>;

    /// Produce reply to the current message.
    fn reply(&mut self, msg: ReplyPacket) -> Result<MessageId, Self::Error> {
        self.reply_commit(msg)
    }

    /// Read the message id, if current message is a reply.
    fn reply_details(&mut self) -> Result<Option<ReplyDetails>, Self::Error>;

    /// Get the source of the message currently being handled.
    fn source(&mut self) -> Result<ProgramId, Self::Error>;

    /// Terminate the program and transfer all available value to the address.
    fn exit(&mut self) -> Result<(), Self::Error>;

    /// Get the id of the message currently being handled.
    fn message_id(&mut self) -> Result<MessageId, Self::Error>;

    /// Get the id of program itself
    fn program_id(&mut self) -> Result<ProgramId, Self::Error>;

    /// Free specific memory page.
    ///
    /// Unlike traditional allocator, if multiple pages allocated via `alloc`, all pages
    /// should be `free`-d separately.
    fn free(&mut self, page: WasmPageNumber) -> Result<(), Self::Error>;

    /// Send debug message.
    ///
    /// This should be no-op in release builds.
    fn debug(&mut self, data: &str) -> Result<(), Self::Error>;

    /// Interrupt the program, saving it's state.
    fn leave(&mut self) -> Result<(), Self::Error>;

    /// Access currently handled message payload.
    fn msg(&mut self) -> &[u8];

    /// Default gas host call.
    fn gas(&mut self, amount: u32) -> Result<(), Self::Error>;

    /// Charge some extra gas.
    fn charge_gas(&mut self, amount: u32) -> Result<(), Self::Error>;

    /// Charge gas by `RuntimeCosts` token.
    fn charge_gas_runtime(&mut self, costs: RuntimeCosts) -> Result<(), Self::Error>;

    /// Refund some gas.
    fn refund_gas(&mut self, amount: u32) -> Result<(), Self::Error>;

    /// Tell how much gas is left in running context.
    fn gas_available(&mut self) -> Result<u64, Self::Error>;

    /// Value associated with message.
    fn value(&mut self) -> Result<u128, Self::Error>;

    /// Tell how much value is left in running context.
    fn value_available(&mut self) -> Result<u128, Self::Error>;

    /// Interrupt the program and reschedule execution.
    fn wait(&mut self) -> Result<(), Self::Error>;

    /// Wake the waiting message and move it to the processing queue.
    fn wake(&mut self, waker_id: MessageId) -> Result<(), Self::Error>;

    /// Send init message to create a new program
    fn create_program(&mut self, packet: InitPacket) -> Result<ProgramId, Self::Error>;

    /// Return the set of functions that are forbidden to be called.
    fn forbidden_funcs(&self) -> &BTreeSet<&'static str>;
}

/// # TODO
///
/// remove this trait after the refactor
pub trait ExtHelper<E: Ext> {
    /// Calls fallible fn with inner ext.
    fn with<T, U>(&mut self, f: impl FnOnce(&mut E) -> Result<T, U>) -> Result<T, U>;

    /// Calls fallible fn with inner ext.
    fn with_fallible<T, U>(&mut self, f: impl FnOnce(&mut E) -> Result<T, U>) -> Result<T, U>;
}

impl<E> ExtHelper<E> for E
where
    E: Ext,
{
    /// Calls fallible fn with inner ext.
    fn with<T, U>(&mut self, f: impl FnOnce(&mut E) -> Result<T, U>) -> Result<T, U> {
        f(self)
    }

    /// Calls fallible fn with inner ext.
    fn with_fallible<T, U>(&mut self, f: impl FnOnce(&mut E) -> Result<T, U>) -> Result<T, U> {
        f(self)
    }
}

<<<<<<< HEAD
/// Ext with function context
///
/// Rerseved memory operations for adapting wasmtime
pub trait FunctionContext<E: Ext> {
    /// Memory Error
    type Error;
    /// Memory type
    type Memory;
=======
#[cfg(test)]
mod tests {
    use super::*;
    use core::fmt;

    #[derive(Debug)]
    struct AllocError;

    impl fmt::Display for AllocError {
        fn fmt(&self, _f: &mut fmt::Formatter) -> fmt::Result {
            unreachable!()
        }
    }

    impl CoreError for AllocError {}

    // Test function of format `Fn(&mut E: Ext) -> R`
    // to call `fn with<R>(&self, f: impl FnOnce(&mut E) -> R) -> R`.
    // For example, returns the field of ext's inner value.
    fn converter(_e: &mut ExtImplementedStruct) -> u8 {
        0
    }

    /// Struct with internal value to interact with ExtCarrier
    #[derive(Debug, PartialEq, Eq, Clone, Default)]
    struct ExtImplementedStruct(BTreeSet<&'static str>);

    /// Empty Ext implementation for test struct
    impl Ext for ExtImplementedStruct {
        type Error = AllocError;

        fn alloc(
            &mut self,
            _pages: WasmPageNumber,
            _mem: &mut impl Memory,
        ) -> Result<WasmPageNumber, Self::Error> {
            Err(AllocError)
        }
        fn block_height(&mut self) -> Result<u32, Self::Error> {
            Ok(0)
        }
        fn block_timestamp(&mut self) -> Result<u64, Self::Error> {
            Ok(0)
        }
        fn origin(&mut self) -> Result<ProgramId, Self::Error> {
            Ok(ProgramId::from(0))
        }
        fn send_init(&mut self) -> Result<usize, Self::Error> {
            Ok(0)
        }
        fn send_push(&mut self, _handle: usize, _buffer: &[u8]) -> Result<(), Self::Error> {
            Ok(())
        }
        fn reply_commit(&mut self, _msg: ReplyPacket) -> Result<MessageId, Self::Error> {
            Ok(MessageId::default())
        }
        fn reply_push(&mut self, _buffer: &[u8]) -> Result<(), Self::Error> {
            Ok(())
        }
        fn send_commit(
            &mut self,
            _handle: usize,
            _msg: HandlePacket,
        ) -> Result<MessageId, Self::Error> {
            Ok(MessageId::default())
        }
        fn reply_details(&mut self) -> Result<Option<ReplyDetails>, Self::Error> {
            Ok(None)
        }
        fn source(&mut self) -> Result<ProgramId, Self::Error> {
            Ok(ProgramId::from(0))
        }
        fn exit(&mut self) -> Result<(), Self::Error> {
            Ok(())
        }
        fn message_id(&mut self) -> Result<MessageId, Self::Error> {
            Ok(0.into())
        }
        fn program_id(&mut self) -> Result<ProgramId, Self::Error> {
            Ok(0.into())
        }
        fn free(&mut self, _page: WasmPageNumber) -> Result<(), Self::Error> {
            Ok(())
        }
        fn debug(&mut self, _data: &str) -> Result<(), Self::Error> {
            Ok(())
        }
        fn msg(&mut self) -> &[u8] {
            &[]
        }
        fn gas(&mut self, _amount: u32) -> Result<(), Self::Error> {
            Ok(())
        }
        fn charge_gas(&mut self, _amount: u32) -> Result<(), Self::Error> {
            Ok(())
        }
        fn charge_gas_runtime(&mut self, _costs: RuntimeCosts) -> Result<(), Self::Error> {
            Ok(())
        }
        fn refund_gas(&mut self, _amount: u32) -> Result<(), Self::Error> {
            Ok(())
        }
        fn gas_available(&mut self) -> Result<u64, Self::Error> {
            Ok(1_000_000)
        }
        fn value(&mut self) -> Result<u128, Self::Error> {
            Ok(0)
        }
        fn value_available(&mut self) -> Result<u128, Self::Error> {
            Ok(1_000_000)
        }
        fn leave(&mut self) -> Result<(), Self::Error> {
            Ok(())
        }
        fn wait(&mut self) -> Result<(), Self::Error> {
            Ok(())
        }
        fn wake(&mut self, _waker_id: MessageId) -> Result<(), Self::Error> {
            Ok(())
        }
        fn create_program(&mut self, _packet: InitPacket) -> Result<ProgramId, Self::Error> {
            Ok(Default::default())
        }
        fn forbidden_funcs(&self) -> &BTreeSet<&'static str> {
            &self.0
        }
    }

    #[test]
    fn create_and_unwrap_ext_carrier() {
        let ext_implementer: ExtImplementedStruct = Default::default();
        let ext = ExtCarrier::new(ext_implementer.clone());

        assert_eq!(ext.0, Rc::new(RefCell::new(Some(ext_implementer.clone()))));

        let inner = ext.into_inner();

        assert_eq!(inner, ext_implementer);
    }

    #[test]
    fn calling_fn_within_inner_ext() {
        let ext_implementer: ExtImplementedStruct = Default::default();
        let ext = ExtCarrier::new(ext_implementer);
        let ext_clone = ext.cloned();

        assert!(ext.with(converter).is_ok());
        assert!(ext_clone.with(converter).is_ok());
    }

    #[test]
    fn calling_fn_when_ext_unwrapped() {
        let ext = ExtCarrier::new(ExtImplementedStruct::default());
        let ext_clone = ext.cloned();

        let _ = ext.into_inner();
        assert_eq!(ext_clone.with(converter).unwrap_err(), ExtCarrierWithError);
    }

    #[test]
    fn calling_fn_when_dropped_ext() {
        let ext = ExtCarrier::new(ExtImplementedStruct::default());
        let ext_clone = ext.cloned();

        drop(ext);

        assert!(ext_clone.with(converter).is_ok());
    }

    #[test]
    #[allow(clippy::redundant_clone)]
    /// Test that ext's clone still refers to the same inner object as the original one
    fn ext_cloning() {
        let ext_implementer: ExtImplementedStruct = Default::default();
        let ext = ExtCarrier::new(ext_implementer.clone());
        let ext_clone = ext.cloned();

        assert_eq!(ext_clone.0 .0, Rc::new(RefCell::new(Some(ext_implementer))));
    }

    #[test]
    fn unwrap_ext_with_dropped_clones() {
        let ext_implementer: ExtImplementedStruct = Default::default();
        let ext = ExtCarrier::new(ext_implementer.clone());
        let ext_clone1 = ext.cloned();
        let ext_clone2 = ext_clone1.clone();
>>>>>>> f097b192

    /// Get `Ext`
    fn ext(&self) -> &E;

    /// Get mutatable `Ext`
    fn ext_mut(&mut self) -> &mut E;

    /// Read memory into buf
    fn read_memory_into(
        &mut self,
        mem: &Self::Memory,
        offset: usize,
        buffer: &mut [u8],
    ) -> Result<(), Self::Error>;

    /// Read memory into buf
    fn write_into_memory(
        &mut self,
        mem: &Self::Memory,
        offset: usize,
        buffer: &[u8],
    ) -> Result<(), Self::Error>;
}<|MERGE_RESOLUTION|>--- conflicted
+++ resolved
@@ -181,7 +181,6 @@
     }
 }
 
-<<<<<<< HEAD
 /// Ext with function context
 ///
 /// Rerseved memory operations for adapting wasmtime
@@ -190,194 +189,6 @@
     type Error;
     /// Memory type
     type Memory;
-=======
-#[cfg(test)]
-mod tests {
-    use super::*;
-    use core::fmt;
-
-    #[derive(Debug)]
-    struct AllocError;
-
-    impl fmt::Display for AllocError {
-        fn fmt(&self, _f: &mut fmt::Formatter) -> fmt::Result {
-            unreachable!()
-        }
-    }
-
-    impl CoreError for AllocError {}
-
-    // Test function of format `Fn(&mut E: Ext) -> R`
-    // to call `fn with<R>(&self, f: impl FnOnce(&mut E) -> R) -> R`.
-    // For example, returns the field of ext's inner value.
-    fn converter(_e: &mut ExtImplementedStruct) -> u8 {
-        0
-    }
-
-    /// Struct with internal value to interact with ExtCarrier
-    #[derive(Debug, PartialEq, Eq, Clone, Default)]
-    struct ExtImplementedStruct(BTreeSet<&'static str>);
-
-    /// Empty Ext implementation for test struct
-    impl Ext for ExtImplementedStruct {
-        type Error = AllocError;
-
-        fn alloc(
-            &mut self,
-            _pages: WasmPageNumber,
-            _mem: &mut impl Memory,
-        ) -> Result<WasmPageNumber, Self::Error> {
-            Err(AllocError)
-        }
-        fn block_height(&mut self) -> Result<u32, Self::Error> {
-            Ok(0)
-        }
-        fn block_timestamp(&mut self) -> Result<u64, Self::Error> {
-            Ok(0)
-        }
-        fn origin(&mut self) -> Result<ProgramId, Self::Error> {
-            Ok(ProgramId::from(0))
-        }
-        fn send_init(&mut self) -> Result<usize, Self::Error> {
-            Ok(0)
-        }
-        fn send_push(&mut self, _handle: usize, _buffer: &[u8]) -> Result<(), Self::Error> {
-            Ok(())
-        }
-        fn reply_commit(&mut self, _msg: ReplyPacket) -> Result<MessageId, Self::Error> {
-            Ok(MessageId::default())
-        }
-        fn reply_push(&mut self, _buffer: &[u8]) -> Result<(), Self::Error> {
-            Ok(())
-        }
-        fn send_commit(
-            &mut self,
-            _handle: usize,
-            _msg: HandlePacket,
-        ) -> Result<MessageId, Self::Error> {
-            Ok(MessageId::default())
-        }
-        fn reply_details(&mut self) -> Result<Option<ReplyDetails>, Self::Error> {
-            Ok(None)
-        }
-        fn source(&mut self) -> Result<ProgramId, Self::Error> {
-            Ok(ProgramId::from(0))
-        }
-        fn exit(&mut self) -> Result<(), Self::Error> {
-            Ok(())
-        }
-        fn message_id(&mut self) -> Result<MessageId, Self::Error> {
-            Ok(0.into())
-        }
-        fn program_id(&mut self) -> Result<ProgramId, Self::Error> {
-            Ok(0.into())
-        }
-        fn free(&mut self, _page: WasmPageNumber) -> Result<(), Self::Error> {
-            Ok(())
-        }
-        fn debug(&mut self, _data: &str) -> Result<(), Self::Error> {
-            Ok(())
-        }
-        fn msg(&mut self) -> &[u8] {
-            &[]
-        }
-        fn gas(&mut self, _amount: u32) -> Result<(), Self::Error> {
-            Ok(())
-        }
-        fn charge_gas(&mut self, _amount: u32) -> Result<(), Self::Error> {
-            Ok(())
-        }
-        fn charge_gas_runtime(&mut self, _costs: RuntimeCosts) -> Result<(), Self::Error> {
-            Ok(())
-        }
-        fn refund_gas(&mut self, _amount: u32) -> Result<(), Self::Error> {
-            Ok(())
-        }
-        fn gas_available(&mut self) -> Result<u64, Self::Error> {
-            Ok(1_000_000)
-        }
-        fn value(&mut self) -> Result<u128, Self::Error> {
-            Ok(0)
-        }
-        fn value_available(&mut self) -> Result<u128, Self::Error> {
-            Ok(1_000_000)
-        }
-        fn leave(&mut self) -> Result<(), Self::Error> {
-            Ok(())
-        }
-        fn wait(&mut self) -> Result<(), Self::Error> {
-            Ok(())
-        }
-        fn wake(&mut self, _waker_id: MessageId) -> Result<(), Self::Error> {
-            Ok(())
-        }
-        fn create_program(&mut self, _packet: InitPacket) -> Result<ProgramId, Self::Error> {
-            Ok(Default::default())
-        }
-        fn forbidden_funcs(&self) -> &BTreeSet<&'static str> {
-            &self.0
-        }
-    }
-
-    #[test]
-    fn create_and_unwrap_ext_carrier() {
-        let ext_implementer: ExtImplementedStruct = Default::default();
-        let ext = ExtCarrier::new(ext_implementer.clone());
-
-        assert_eq!(ext.0, Rc::new(RefCell::new(Some(ext_implementer.clone()))));
-
-        let inner = ext.into_inner();
-
-        assert_eq!(inner, ext_implementer);
-    }
-
-    #[test]
-    fn calling_fn_within_inner_ext() {
-        let ext_implementer: ExtImplementedStruct = Default::default();
-        let ext = ExtCarrier::new(ext_implementer);
-        let ext_clone = ext.cloned();
-
-        assert!(ext.with(converter).is_ok());
-        assert!(ext_clone.with(converter).is_ok());
-    }
-
-    #[test]
-    fn calling_fn_when_ext_unwrapped() {
-        let ext = ExtCarrier::new(ExtImplementedStruct::default());
-        let ext_clone = ext.cloned();
-
-        let _ = ext.into_inner();
-        assert_eq!(ext_clone.with(converter).unwrap_err(), ExtCarrierWithError);
-    }
-
-    #[test]
-    fn calling_fn_when_dropped_ext() {
-        let ext = ExtCarrier::new(ExtImplementedStruct::default());
-        let ext_clone = ext.cloned();
-
-        drop(ext);
-
-        assert!(ext_clone.with(converter).is_ok());
-    }
-
-    #[test]
-    #[allow(clippy::redundant_clone)]
-    /// Test that ext's clone still refers to the same inner object as the original one
-    fn ext_cloning() {
-        let ext_implementer: ExtImplementedStruct = Default::default();
-        let ext = ExtCarrier::new(ext_implementer.clone());
-        let ext_clone = ext.cloned();
-
-        assert_eq!(ext_clone.0 .0, Rc::new(RefCell::new(Some(ext_implementer))));
-    }
-
-    #[test]
-    fn unwrap_ext_with_dropped_clones() {
-        let ext_implementer: ExtImplementedStruct = Default::default();
-        let ext = ExtCarrier::new(ext_implementer.clone());
-        let ext_clone1 = ext.cloned();
-        let ext_clone2 = ext_clone1.clone();
->>>>>>> f097b192
 
     /// Get `Ext`
     fn ext(&self) -> &E;
