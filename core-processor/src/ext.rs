// This file is part of Gear.

// Copyright (C) 2021-2022 Gear Technologies Inc.
// SPDX-License-Identifier: GPL-3.0-or-later WITH Classpath-exception-2.0

// This program is free software: you can redistribute it and/or modify
// it under the terms of the GNU General Public License as published by
// the Free Software Foundation, either version 3 of the License, or
// (at your option) any later version.

// This program is distributed in the hope that it will be useful,
// but WITHOUT ANY WARRANTY; without even the implied warranty of
// MERCHANTABILITY or FITNESS FOR A PARTICULAR PURPOSE. See the
// GNU General Public License for more details.

// You should have received a copy of the GNU General Public License
// along with this program. If not, see <https://www.gnu.org/licenses/>.

use crate::configs::{AllocationsConfig, BlockInfo};
use alloc::{
    collections::{BTreeMap, BTreeSet},
    string::{String, ToString},
    vec::Vec,
};
use core::fmt;
use gear_backend_common::{
    error_processor::IntoExtError, AsTerminationReason, ExtInfo, IntoExtInfo, TerminationReason,
    TrapExplanation,
};
use gear_core::{
    charge_gas_token,
    costs::{HostFnWeights, RuntimeCosts},
    env::Ext as EnvExt,
    gas::{ChargeResult, GasAllowanceCounter, GasAmount, GasCounter, ValueCounter},
    ids::{CodeId, MessageId, ProgramId},
    memory::{AllocationsContext, Memory, PageBuf, PageNumber, WasmPageNumber},
    message::{GasLimit, HandlePacket, InitPacket, MessageContext, Packet, ReplyPacket},
};
use gear_core_errors::{CoreError, ExecutionError, ExtError, MemoryError, MessageError};

/// Processor context.
pub struct ProcessorContext {
    /// Gas counter.
    pub gas_counter: GasCounter,
    /// Gas allowance counter.
    pub gas_allowance_counter: GasAllowanceCounter,
    /// Value counter.
    pub value_counter: ValueCounter,
    /// Allocations context.
    pub allocations_context: AllocationsContext,
    /// Message context.
    pub message_context: MessageContext,
    /// Block info.
    pub block_info: BlockInfo,
    /// Allocations config.
    pub config: AllocationsConfig,
    /// Account existential deposit
    pub existential_deposit: u128,
    /// Communication origin
    pub origin: ProgramId,
    /// Current program id
    pub program_id: ProgramId,
    /// Map of code hashes to program ids of future programs, which are planned to be
    /// initialized with the corresponding code (with the same code hash).
    pub program_candidates_data: BTreeMap<CodeId, Vec<(ProgramId, MessageId)>>,
    /// Weights of host functions.
    pub host_fn_weights: HostFnWeights,
    /// Functions forbidden to be called.
    pub forbidden_funcs: BTreeSet<&'static str>,
    /// Mailbox threshold
    pub mailbox_threshold: u64,
}

/// Trait to which ext must have to work in processor wasm executor.
/// Currently used only for lazy-pages support.
pub trait ProcessorExt {
    /// An error issues in processor
    type Error: fmt::Display;

    /// Create new
    fn new(context: ProcessorContext) -> Self;

    /// Returns whether this extension works with lazy pages
    fn is_lazy_pages_enabled() -> bool;

    /// If extension support lazy pages, then checks that
    /// environment for lazy pages is initialized.
    fn check_lazy_pages_consistent_state() -> bool;

    /// Protect and save storage keys for pages which has no data
    fn lazy_pages_protect_and_init_info(
        mem: &impl Memory,
        lazy_pages: impl Iterator<Item = PageNumber>,
        prog_id: ProgramId,
    ) -> Result<(), Self::Error>;

    /// Lazy pages contract post execution actions
    fn lazy_pages_post_execution_actions(
        mem: &impl Memory,
        memory_pages: &mut BTreeMap<PageNumber, PageBuf>,
    ) -> Result<(), Self::Error>;
}

/// [`Ext`](Ext)'s error
#[derive(Debug, Clone, Eq, PartialEq, derive_more::Display, derive_more::From)]
pub enum ProcessorError {
    /// Basic error
    #[display(fmt = "{}", _0)]
    Core(ExtError),
    /// Termination reason occurred in a syscall
    #[display(fmt = "Terminated: {:?}", _0)]
    Terminated(TerminationReason),
    /// User's code panicked
    #[display(fmt = "Panic occurred: {}", _0)]
    Panic(String),
}

impl ProcessorError {
    /// Tries to represent this error as [`ExtError`]
    pub fn as_ext_error(&self) -> Option<&ExtError> {
        match self {
            ProcessorError::Core(err) => Some(err),
            _ => None,
        }
    }

    /// Converts error into [`TrapExplanation`]
    pub fn into_trap_explanation(self) -> Option<TrapExplanation> {
        match self {
            Self::Core(err) => Some(TrapExplanation::Core(err)),
            Self::Panic(msg) => Some(TrapExplanation::Other(msg.into())),
            _ => None,
        }
    }
}

impl From<MessageError> for ProcessorError {
    fn from(err: MessageError) -> Self {
        Self::Core(ExtError::Message(err))
    }
}

impl From<MemoryError> for ProcessorError {
    fn from(err: MemoryError) -> Self {
        Self::Core(ExtError::Memory(err))
    }
}

impl From<ExecutionError> for ProcessorError {
    fn from(err: ExecutionError) -> Self {
        Self::Core(ExtError::Execution(err))
    }
}

impl CoreError for ProcessorError {}

impl IntoExtError for ProcessorError {
    fn into_ext_error(self) -> Result<ExtError, Self> {
        match self {
            ProcessorError::Core(err) => Ok(err),
            err => Err(err),
        }
    }
}

impl AsTerminationReason for ProcessorError {
    fn as_termination_reason(&self) -> Option<&TerminationReason> {
        match self {
            ProcessorError::Terminated(reason) => Some(reason),
            _ => None,
        }
    }
}

/// Structure providing externalities for running host functions.
pub struct Ext {
    /// Processor context.
    pub context: ProcessorContext,
    /// Any guest code panic explanation, if available.
    pub error_explanation: Option<ProcessorError>,
}

/// Empty implementation for non-substrate (and non-lazy-pages) using
impl ProcessorExt for Ext {
    type Error = ExtError;

    fn new(context: ProcessorContext) -> Self {
        Self {
            context,
            error_explanation: None,
        }
    }

    fn is_lazy_pages_enabled() -> bool {
        false
    }

    fn check_lazy_pages_consistent_state() -> bool {
        true
    }

    fn lazy_pages_protect_and_init_info(
        _mem: &impl Memory,
        _memory_pages: impl Iterator<Item = PageNumber>,
        _prog_id: ProgramId,
    ) -> Result<(), Self::Error> {
        unreachable!()
    }

    fn lazy_pages_post_execution_actions(
        _mem: &impl Memory,
        _memory_pages: &mut BTreeMap<PageNumber, PageBuf>,
    ) -> Result<(), Self::Error> {
        unreachable!()
    }
}

impl IntoExtInfo for Ext {
    fn into_ext_info(
        self,
        memory: &impl Memory,
    ) -> Result<(ExtInfo, Option<TrapExplanation>), (MemoryError, GasAmount)> {
        let ProcessorContext {
            allocations_context,
            message_context,
            gas_counter,
            program_candidates_data,
            ..
        } = self.context;

        let wasm_pages = allocations_context.allocations().clone();
        let mut pages_data = BTreeMap::new();
        for page in wasm_pages.iter().flat_map(|p| p.to_gear_pages_iter()) {
            let mut buf = PageBuf::new_zeroed();
            if let Err(err) = memory.read(page.offset(), buf.as_mut_slice()) {
                return Err((err, gas_counter.into()));
            }
            pages_data.insert(page, buf);
        }

        let (outcome, context_store) = message_context.drain();
        let (generated_dispatches, awakening) = outcome.drain();

        let info = ExtInfo {
            gas_amount: gas_counter.into(),
            allocations: wasm_pages,
            pages_data,
            generated_dispatches,
            awakening,
            context_store,
            program_candidates_data,
        };
        let trap_explanation = self
            .error_explanation
            .and_then(ProcessorError::into_trap_explanation);
        Ok((info, trap_explanation))
    }

    fn into_gas_amount(self) -> GasAmount {
        self.context.gas_counter.into()
    }

    fn last_error(&self) -> Option<&ExtError> {
        self.error_explanation
            .as_ref()
            .and_then(ProcessorError::as_ext_error)
    }
}

impl Ext {
    /// Return result and store error info in field
    pub fn return_and_store_err<T, E>(&mut self, result: Result<T, E>) -> Result<T, ProcessorError>
    where
        E: Into<ProcessorError>,
    {
        result.map_err(Into::into).map_err(|err| {
            self.error_explanation = Some(err.clone());
            err
        })
    }

    fn check_message_value(&mut self, message_value: u128) -> Result<(), ProcessorError> {
        let existential_deposit = self.context.existential_deposit;
        // Sending value should apply the range {0} ∪ [existential_deposit; +inf)
        if 0 < message_value && message_value < existential_deposit {
            self.return_and_store_err(Err(MessageError::InsufficientValue {
                message_value,
                existential_deposit,
            }))
        } else {
            Ok(())
        }
    }

    fn charge_message_gas(&mut self, gas_limit: Option<GasLimit>) -> Result<(), ProcessorError> {
        let mailbox_threshold = self.context.mailbox_threshold;
        let gas_limit = gas_limit.unwrap_or(0);

        if gas_limit != 0 && gas_limit < mailbox_threshold {
            self.return_and_store_err(Err(MessageError::InsufficientGasLimit {
                message_gas_limit: gas_limit,
                mailbox_threshold,
            }))
        } else if self.context.gas_counter.reduce(gas_limit) != ChargeResult::Enough {
            self.return_and_store_err(Err(MessageError::NotEnoughGas))
        } else {
            Ok(())
        }
    }

    fn charge_message_value(&mut self, message_value: u128) -> Result<(), ProcessorError> {
        if self.context.value_counter.reduce(message_value) != ChargeResult::Enough {
            self.return_and_store_err(Err(MessageError::NotEnoughValue {
                message_value,
                value_left: self.context.value_counter.left(),
            }))
        } else {
            Ok(())
        }
    }

    fn charge_expiring_resources<T: Packet>(&mut self, packet: &T) -> Result<(), ProcessorError> {
        self.check_message_value(packet.value())?;
        // Charge for using expiring resources. Charge for calling sys-call was done earlier.
        self.charge_message_gas(packet.gas_limit())?;
        self.charge_message_value(packet.value())?;
        Ok(())
    }
}

impl EnvExt for Ext {
    type Error = ProcessorError;

    fn alloc(
        &mut self,
        pages_num: WasmPageNumber,
        mem: &mut impl Memory,
    ) -> Result<WasmPageNumber, Self::Error> {
        // Greedily charge gas for allocations
        self.charge_gas(
            pages_num
                .0
                .saturating_mul(self.context.config.alloc_cost as u32),
        )?;
        // Greedily charge gas for grow
        self.charge_gas(
            pages_num
                .0
                .saturating_mul(self.context.config.mem_grow_cost as u32),
        )?;

        self.charge_gas_runtime(RuntimeCosts::Alloc)?;

        let old_mem_size = mem.size();

        let result = self.context.allocations_context.alloc(pages_num, mem);

        let page_number = self.return_and_store_err(result)?;

        // Returns back greedily used gas for grow
        let new_mem_size = mem.size();
        let grow_pages_num = new_mem_size - old_mem_size;
        let mut gas_to_return_back = self
            .context
            .config
            .mem_grow_cost
            .saturating_mul((pages_num - grow_pages_num).0 as u64);

        // Returns back greedily used gas for allocations
        let first_page = page_number;
        let last_page = first_page + pages_num - 1.into();
        let mut new_allocated_pages_num = 0;
        for page in first_page.0..=last_page.0 {
            if !self.context.allocations_context.is_init_page(page.into()) {
                new_allocated_pages_num += 1;
            }
        }
        gas_to_return_back = gas_to_return_back.saturating_add(
            self.context
                .config
                .alloc_cost
                .saturating_mul((pages_num.0 - new_allocated_pages_num) as u64),
        );

        self.refund_gas(gas_to_return_back as u32)?;

        Ok(page_number)
    }

    fn block_height(&mut self) -> Result<u32, Self::Error> {
        self.charge_gas_runtime(RuntimeCosts::BlockHeight)?;
        Ok(self.context.block_info.height)
    }

    fn block_timestamp(&mut self) -> Result<u64, Self::Error> {
        self.charge_gas_runtime(RuntimeCosts::BlockTimestamp)?;
        Ok(self.context.block_info.timestamp)
    }

    fn origin(&mut self) -> Result<gear_core::ids::ProgramId, Self::Error> {
        self.charge_gas_runtime(RuntimeCosts::Origin)?;
        Ok(self.context.origin)
    }

    fn send_init(&mut self) -> Result<usize, Self::Error> {
        self.charge_gas_runtime(RuntimeCosts::SendInit)?;
        let result = self.context.message_context.send_init();

        self.return_and_store_err(result.map(|v| v as usize))
    }

    fn send_push(&mut self, handle: usize, buffer: &[u8]) -> Result<(), Self::Error> {
        self.charge_gas_runtime(RuntimeCosts::SendPush(buffer.len() as u32))?;
        let result = self
            .context
            .message_context
            .send_push(handle as u32, buffer);

        self.return_and_store_err(result)
    }

    fn reply_push(&mut self, buffer: &[u8]) -> Result<(), Self::Error> {
        self.charge_gas_runtime(RuntimeCosts::ReplyPush(buffer.len() as u32))?;
        let result = self.context.message_context.reply_push(buffer);

        self.return_and_store_err(result)
    }

    fn send_commit(&mut self, handle: usize, msg: HandlePacket) -> Result<MessageId, Self::Error> {
        self.charge_gas_runtime(RuntimeCosts::SendCommit(msg.payload().len() as u32))?;

        self.charge_expiring_resources(&msg)?;

        let result = self.context.message_context.send_commit(handle as u32, msg);

        self.return_and_store_err(result)
    }

    fn reply_commit(&mut self, msg: ReplyPacket) -> Result<MessageId, Self::Error> {
        self.charge_gas_runtime(RuntimeCosts::ReplyCommit(msg.payload().len() as u32))?;

        self.charge_expiring_resources(&msg)?;

        let result = self.context.message_context.reply_commit(msg);

        self.return_and_store_err(result)
    }

    fn reply_to(&mut self) -> Result<Option<(MessageId, i32)>, Self::Error> {
        self.charge_gas_runtime(RuntimeCosts::ReplyTo)?;
        Ok(self.context.message_context.current().reply())
    }

    fn source(&mut self) -> Result<ProgramId, Self::Error> {
        self.charge_gas_runtime(RuntimeCosts::Source)?;
        Ok(self.context.message_context.current().source())
    }

    fn exit(&mut self) -> Result<(), Self::Error> {
        self.charge_gas_runtime(RuntimeCosts::Exit)?;
        Ok(())
    }

    fn message_id(&mut self) -> Result<MessageId, Self::Error> {
        self.charge_gas_runtime(RuntimeCosts::MsgId)?;
        Ok(self.context.message_context.current().id())
    }

    fn program_id(&mut self) -> Result<gear_core::ids::ProgramId, Self::Error> {
        self.charge_gas_runtime(RuntimeCosts::ProgramId)?;
        Ok(self.context.program_id)
    }

    fn free(&mut self, page: WasmPageNumber) -> Result<(), Self::Error> {
        let result = self.context.allocations_context.free(page);

        // Returns back gas for allocated page if it's new
        if !self.context.allocations_context.is_init_page(page) {
            self.refund_gas(self.context.config.alloc_cost as u32)?;
        }

        self.return_and_store_err(result)
    }

    fn debug(&mut self, data: &str) -> Result<(), Self::Error> {
        self.charge_gas_runtime(RuntimeCosts::Debug)?;

        if let Some(data) = data.strip_prefix("panic occurred: ") {
            self.error_explanation = Some(ProcessorError::Panic(data.to_string()));
        }
        log::debug!(target: "gwasm", "DEBUG: {}", data);

        Ok(())
    }

    fn msg(&mut self) -> &[u8] {
        self.context.message_context.current().payload()
    }

    fn gas(&mut self, val: u32) -> Result<(), Self::Error> {
        self.charge_gas_runtime(RuntimeCosts::MeteringBlock(val))
    }

    fn charge_gas(&mut self, val: u32) -> Result<(), Self::Error> {
        use ChargeResult::*;

        let common_charge = self.context.gas_counter.charge(val as u64);
        let allowance_charge = self.context.gas_allowance_counter.charge(val as u64);

        let res: Result<(), ProcessorError> = match (common_charge, allowance_charge) {
            (NotEnough, _) => Err(ExecutionError::GasLimitExceeded.into()),
            (Enough, NotEnough) => Err(TerminationReason::GasAllowanceExceeded.into()),
            (Enough, Enough) => Ok(()),
        };

        self.return_and_store_err(res)
    }

    fn charge_gas_runtime(&mut self, costs: RuntimeCosts) -> Result<(), Self::Error> {
        use ChargeResult::*;
        let (common_charge, allowance_charge) = charge_gas_token!(self, costs);

        let res: Result<(), ProcessorError> = match (common_charge, allowance_charge) {
            (NotEnough, _) => Err(ExecutionError::GasLimitExceeded.into()),
            (Enough, NotEnough) => Err(TerminationReason::GasAllowanceExceeded.into()),
            (Enough, Enough) => Ok(()),
        };

        self.return_and_store_err(res)
    }

    fn refund_gas(&mut self, val: u32) -> Result<(), Self::Error> {
        if self.context.gas_counter.refund(val as u64) == ChargeResult::Enough {
            self.context.gas_allowance_counter.refund(val as u64);
            Ok(())
        } else {
            self.return_and_store_err(Err(ExecutionError::TooManyGasAdded))
        }
    }

    fn gas_available(&mut self) -> Result<u64, Self::Error> {
        self.charge_gas_runtime(RuntimeCosts::GasAvailable)?;
        Ok(self.context.gas_counter.left())
    }

    fn value(&mut self) -> Result<u128, Self::Error> {
        self.charge_gas_runtime(RuntimeCosts::Value)?;
        Ok(self.context.message_context.current().value())
    }

    fn value_available(&mut self) -> Result<u128, Self::Error> {
        self.charge_gas_runtime(RuntimeCosts::ValueAvailable)?;
        Ok(self.context.value_counter.left())
    }

    fn leave(&mut self) -> Result<(), Self::Error> {
        self.charge_gas_runtime(RuntimeCosts::Leave)?;
        Ok(())
    }

    fn wait(&mut self) -> Result<(), Self::Error> {
        self.charge_gas_runtime(RuntimeCosts::Wait)?;
        Ok(())
    }

    fn wake(&mut self, waker_id: MessageId) -> Result<(), Self::Error> {
        self.charge_gas_runtime(RuntimeCosts::Wake)?;
        let result = self.context.message_context.wake(waker_id);

        self.return_and_store_err(result)
    }

    fn create_program(
        &mut self,
        packet: InitPacket,
    ) -> Result<(ProgramId, MessageId), Self::Error> {
        self.charge_gas_runtime(RuntimeCosts::CreateProgram(packet.payload().len() as u32))?;

        self.charge_expiring_resources(&packet)?;

        let code_hash = packet.code_id();

        // Send a message for program creation
<<<<<<< HEAD
        let result = self
            .message_context
            .init_program(packet)
            .map(|(new_prog_id, init_msg_id)| {
                // Save a program candidate for this run
                let entry = self.program_candidates_data.entry(code_hash).or_default();
                entry.push((new_prog_id, init_msg_id));

                (new_prog_id, init_msg_id)
            });
=======
        let result =
            self.context
                .message_context
                .init_program(packet)
                .map(|(new_prog_id, init_msg_id)| {
                    // Save a program candidate for this run
                    let entry = self
                        .context
                        .program_candidates_data
                        .entry(code_hash)
                        .or_default();
                    entry.push((new_prog_id, init_msg_id));

                    new_prog_id
                });
>>>>>>> e85bdd3e

        self.return_and_store_err(result)
    }

    fn forbidden_funcs(&self) -> &BTreeSet<&'static str> {
        &self.context.forbidden_funcs
    }
}<|MERGE_RESOLUTION|>--- conflicted
+++ resolved
@@ -581,18 +581,6 @@
         let code_hash = packet.code_id();
 
         // Send a message for program creation
-<<<<<<< HEAD
-        let result = self
-            .message_context
-            .init_program(packet)
-            .map(|(new_prog_id, init_msg_id)| {
-                // Save a program candidate for this run
-                let entry = self.program_candidates_data.entry(code_hash).or_default();
-                entry.push((new_prog_id, init_msg_id));
-
-                (new_prog_id, init_msg_id)
-            });
-=======
         let result =
             self.context
                 .message_context
@@ -606,9 +594,8 @@
                         .or_default();
                     entry.push((new_prog_id, init_msg_id));
 
-                    new_prog_id
-                });
->>>>>>> e85bdd3e
+                (new_prog_id, init_msg_id)
+            });
 
         self.return_and_store_err(result)
     }
