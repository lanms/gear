// This file is part of Gear.

// Copyright (C) 2021-2022 Gear Technologies Inc.
// SPDX-License-Identifier: GPL-3.0-or-later WITH Classpath-exception-2.0

// This program is free software: you can redistribute it and/or modify
// it under the terms of the GNU General Public License as published by
// the Free Software Foundation, either version 3 of the License, or
// (at your option) any later version.

// This program is distributed in the hope that it will be useful,
// but WITHOUT ANY WARRANTY; without even the implied warranty of
// MERCHANTABILITY or FITNESS FOR A PARTICULAR PURPOSE. See the
// GNU General Public License for more details.

// You should have received a copy of the GNU General Public License
// along with this program. If not, see <https://www.gnu.org/licenses/>.

use crate::{
    common::{DispatchOutcome, DispatchResult, DispatchResultKind, ExecutableActor, JournalNote},
    configs::{BlockInfo, ExecutionSettings},
    executor,
    ext::ProcessorExt,
};
use alloc::{collections::BTreeMap, vec::Vec};
use gear_backend_common::Environment;
use gear_backend_common::ExtInfo;
use gear_core::{
<<<<<<< HEAD
    message::{Dispatch, DispatchKind, ExitCode, Message},
    program::{Program, ProgramId},
=======
    env::Ext as EnvExt,
    message::{Dispatch, DispatchKind, Message},
    program::ProgramId,
>>>>>>> 34974e7f
};

/// Process program & dispatch for it and return journal for updates.
pub fn process<A: ProcessorExt + EnvExt + Into<ExtInfo> + 'static, E: Environment<A>>(
    actor: Option<ExecutableActor>,
    dispatch: Dispatch,
    block_info: BlockInfo,
    existential_deposit: u128,
) -> Vec<JournalNote> {
<<<<<<< HEAD
    if let Some(exit_code) = is_non_executable(program.as_ref(), &dispatch) {
        process_non_executable(dispatch, exit_code)
    } else {
        let program = program.expect("message is not executed if program is none");
        let execution_settings = ExecutionSettings::new(block_info);
        let initial_nonce = program.message_nonce();
=======
    if let Some(actor) = actor {
        let execution_settings = ExecutionSettings::new(block_info, existential_deposit);
        let initial_nonce = actor.program.message_nonce();
>>>>>>> 34974e7f

        match executor::execute_wasm::<A, E>(actor, dispatch.clone(), execution_settings) {
            Ok(res) => match res.kind {
                DispatchResultKind::Trap(reason) => {
                    process_error(res.dispatch, initial_nonce, res.gas_amount.burned(), reason)
                }
                _ => process_success(res),
            },
            Err(e) => process_error(
                dispatch,
                initial_nonce,
                e.gas_amount.burned(),
                Some(e.reason),
            ),
        }
    }
}

/// Process multiple dispatches into multiple programs and return journal notes for update.
pub fn process_many<A: ProcessorExt + EnvExt + Into<ExtInfo> + 'static, E: Environment<A>>(
    mut actors: BTreeMap<ProgramId, Option<ExecutableActor>>,
    dispatches: Vec<Dispatch>,
    block_info: BlockInfo,
    existential_deposit: u128,
) -> Vec<JournalNote> {
    let mut journal = Vec::new();

    for dispatch in dispatches {
        let actor = actors
            .get_mut(&dispatch.message.dest())
            .expect("Program wasn't found in programs");

        let current_journal =
            process::<A, E>(actor.clone(), dispatch, block_info, existential_deposit);

        for note in &current_journal {
            if let Some(actor) = actor {
                match note {
                    JournalNote::UpdateNonce { nonce, .. } => {
                        actor.program.set_message_nonce(*nonce)
                    }
                    JournalNote::UpdatePage {
                        page_number, data, ..
                    } => {
                        if let Some(data) = data {
                            actor
                                .program
                                .set_page(*page_number, data)
                                .expect("Can't fail");
                        } else {
                            actor.program.remove_page(*page_number);
                        }
                    }
                    _ => {}
                }
            }
        }

        journal.extend(current_journal);
    }

    journal
}

fn is_non_executable(program: Option<&Program>, dispatch: &Dispatch) -> Option<ExitCode> {
    match program.map(|p| p.is_initialized()) {
        Some(true) if matches!(dispatch.kind, DispatchKind::Init) => Some(crate::RE_INIT_EXIT_CODE),
        None => Some(crate::UNAVAILABLE_DEST_EXIT_CODE),
        _ => None,
    }
}

/// Helper function for journal creation in trap/error case
fn process_error(
    dispatch: Dispatch,
    initial_nonce: u64,
    gas_burned: u64,
    err: Option<&'static str>,
) -> Vec<JournalNote> {
    let mut journal = Vec::new();

    let Dispatch { kind, message, .. } = dispatch;
    let message_id = message.id();
    let origin = message.source();
    let program_id = message.dest();
    let gas_left = message.gas_limit() - gas_burned;
    let value = message.value();

    journal.push(JournalNote::GasBurned {
        message_id,
        origin,
        amount: gas_burned,
    });

    if value != 0 {
        // Send back value
        journal.push(JournalNote::SendValue {
            from: origin,
            to: None,
            value,
        });
    }

    if let Some(message) = generate_trap_reply(&message, gas_left, initial_nonce) {
        journal.push(JournalNote::SendDispatch {
            message_id,
            dispatch: Dispatch::new_reply(message),
        });
        journal.push(JournalNote::UpdateNonce {
            program_id,
            nonce: initial_nonce + 1,
        });
    }

    let outcome = match kind {
        DispatchKind::Init => DispatchOutcome::InitFailure {
            message_id,
            origin,
            program_id,
            reason: err.unwrap_or_default(),
        },
        _ => DispatchOutcome::MessageTrap {
            message_id,
            program_id,
            trap: err,
        },
    };

    journal.push(JournalNote::MessageDispatched(outcome));
    journal.push(JournalNote::MessageConsumed(message_id));

    journal
}

/// Helper function for journal creation in success case
fn process_success(res: DispatchResult) -> Vec<JournalNote> {
    let mut journal = Vec::new();

    let message_id = res.message_id();
    let origin = res.message_source();
    let program_id = res.program_id();
    let value = res.message_value();

    journal.push(JournalNote::GasBurned {
        message_id,
        origin,
        amount: res.gas_amount.burned(),
    });

    if value != 0 {
        // Send value further
        journal.push(JournalNote::SendValue {
            from: origin,
            to: Some(program_id),
            value,
        });
    }

    // Must be handled before handling generated dispatches.
    for (code_hash, candidates) in res.program_candidates_data {
        journal.push(JournalNote::StoreNewPrograms {
            code_hash,
            candidates,
        });
    }

    for dispatch in res.generated_dispatches {
        journal.push(JournalNote::SendDispatch {
            message_id,
            dispatch,
        });
    }

    for awakening_id in res.awakening {
        journal.push(JournalNote::WakeMessage {
            message_id,
            program_id,
            awakening_id,
        });
    }

    journal.push(JournalNote::UpdateNonce {
        program_id,
        nonce: res.nonce,
    });

    for (page_number, data) in res.page_update {
        journal.push(JournalNote::UpdatePage {
            program_id,
            page_number,
            data,
        })
    }

    match res.kind {
        DispatchResultKind::Exit(value_destination) => {
            journal.push(JournalNote::ExitDispatch {
                id_exited: program_id,
                value_destination,
            });
        }
        DispatchResultKind::Wait => {
            let mut dispatch = res.dispatch;
            dispatch.message.gas_limit = res.gas_amount.left();

            journal.push(JournalNote::WaitDispatch(dispatch));
        }
        DispatchResultKind::Success => {
            let outcome = match res.dispatch.kind {
                DispatchKind::Init => DispatchOutcome::InitSuccess {
                    message_id,
                    origin,
                    program_id,
                },
                _ => DispatchOutcome::Success(message_id),
            };

            journal.push(JournalNote::MessageDispatched(outcome));
            journal.push(JournalNote::MessageConsumed(message_id));
        }
        // Handled in other function
        _ => {
            unreachable!()
        }
    };

    journal
}

/// Helper function for journal creation in message no execution case
fn process_non_executable(dispatch: Dispatch, exit_code: ExitCode) -> Vec<JournalNote> {
    // Number of notes is predetermined
    let mut journal = Vec::with_capacity(4);

    let Dispatch { message, .. } = dispatch;

    let message_id = message.id();
    let value = message.value();

    if value != 0 {
        // Send value back
        journal.push(JournalNote::SendValue {
            from: message.source(),
            to: None,
            value,
        });
    }

    // Reply back to the message `source`
    let reply_message = Message::new_reply(
        crate::id::next_system_reply_message_id(message.dest(), message_id),
        message.dest(),
        message.source(),
        Default::default(),
        message.gas_limit(),
        // Error reply value must be 0!
        0,
        message_id,
        exit_code,
    );
    journal.push(JournalNote::SendDispatch {
        message_id,
        dispatch: Dispatch::new_reply(reply_message),
    });
    journal.push(JournalNote::MessageDispatched(
        DispatchOutcome::NoExecution(message_id),
    ));
    journal.push(JournalNote::MessageConsumed(message_id));

    journal
}

/// Helper function for reply generation
fn generate_trap_reply(message: &Message, gas_limit: u64, nonce: u64) -> Option<Message> {
    if let Some((_, exit_code)) = message.reply() {
        if exit_code != 0 {
            return None;
        }
    };

    let new_message_id = crate::id::next_message_id(message.dest(), nonce);

    Some(Message::new_reply(
        new_message_id,
        message.dest(),
        message.source(),
        Default::default(),
        gas_limit,
        0,
        message.id(),
        crate::ERR_EXIT_CODE,
    ))
}<|MERGE_RESOLUTION|>--- conflicted
+++ resolved
@@ -26,14 +26,9 @@
 use gear_backend_common::Environment;
 use gear_backend_common::ExtInfo;
 use gear_core::{
-<<<<<<< HEAD
+    env::Ext as EnvExt,
     message::{Dispatch, DispatchKind, ExitCode, Message},
     program::{Program, ProgramId},
-=======
-    env::Ext as EnvExt,
-    message::{Dispatch, DispatchKind, Message},
-    program::ProgramId,
->>>>>>> 34974e7f
 };
 
 /// Process program & dispatch for it and return journal for updates.
@@ -43,18 +38,12 @@
     block_info: BlockInfo,
     existential_deposit: u128,
 ) -> Vec<JournalNote> {
-<<<<<<< HEAD
-    if let Some(exit_code) = is_non_executable(program.as_ref(), &dispatch) {
+    if let Some(exit_code) = is_non_executable(actor.as_ref(), &dispatch) {
         process_non_executable(dispatch, exit_code)
     } else {
-        let program = program.expect("message is not executed if program is none");
-        let execution_settings = ExecutionSettings::new(block_info);
+        let actor = actor.expect("message is not executed if program is none");
+        let execution_settings = ExecutionSettings::new(block_info, existential_deposit);
         let initial_nonce = program.message_nonce();
-=======
-    if let Some(actor) = actor {
-        let execution_settings = ExecutionSettings::new(block_info, existential_deposit);
-        let initial_nonce = actor.program.message_nonce();
->>>>>>> 34974e7f
 
         match executor::execute_wasm::<A, E>(actor, dispatch.clone(), execution_settings) {
             Ok(res) => match res.kind {
@@ -119,8 +108,8 @@
     journal
 }
 
-fn is_non_executable(program: Option<&Program>, dispatch: &Dispatch) -> Option<ExitCode> {
-    match program.map(|p| p.is_initialized()) {
+fn is_non_executable(actor: Option<&ExecutableActor>, dispatch: &Dispatch) -> Option<ExitCode> {
+    match actor.map(|a| a.program.is_initialized()) {
         Some(true) if matches!(dispatch.kind, DispatchKind::Init) => Some(crate::RE_INIT_EXIT_CODE),
         None => Some(crate::UNAVAILABLE_DEST_EXIT_CODE),
         _ => None,
